﻿// Copyright (c) Microsoft Corporation.
// Licensed under the MIT License.

using System;
using System.Collections.Generic;
using System.Dynamic;
using System.IO;
using System.Linq;
<<<<<<< HEAD
using System.Reflection;
using System.Reflection.Emit;
=======
>>>>>>> 2b133165
using Microsoft.Azure.Templates.Analyzer.RuleEngines.JsonEngine;
using Microsoft.Azure.Templates.Analyzer.RuleEngines.PowerShellEngine;
using Microsoft.Azure.Templates.Analyzer.TemplateProcessor;
using Microsoft.Azure.Templates.Analyzer.BicepProcessor;
using Microsoft.Azure.Templates.Analyzer.Types;
using Microsoft.Azure.Templates.Analyzer.Utilities;
using Microsoft.Extensions.Logging;
using Microsoft.WindowsAzure.ResourceStack.Common.Extensions;
using Namotion.Reflection;
using Newtonsoft.Json;
using Newtonsoft.Json.Converters;
using Newtonsoft.Json.Linq;

namespace Microsoft.Azure.Templates.Analyzer.Core
{
    /// <summary>
    /// This class runs the TemplateAnalyzer logic given the template and parameters passed to it.
    /// </summary>
    public class TemplateAnalyzer
    {
        /// <summary>
        /// Exception message when error during bicep template compilation
        /// </summary>
        public static readonly string BicepCompileErrorMessage = "Error compiling bicep template";

        private JsonRuleEngine jsonRuleEngine;
        private PowerShellRuleEngine powerShellRuleEngine;

        private ILogger logger;

        /// <summary>
        /// Private constructor to enforce use of <see cref="TemplateAnalyzer.Create"/> for creating new instances.
        /// </summary>
        /// <param name="jsonRuleEngine">The <see cref="JsonRuleEngine"/> to use in analyzing templates.</param>
        /// <param name="powerShellRuleEngine">The <see cref="PowerShellRuleEngine"/> to use in analyzing templates.</param>
        /// <param name="logger">A logger to report errors and debug information</param>
        private TemplateAnalyzer(JsonRuleEngine jsonRuleEngine, PowerShellRuleEngine powerShellRuleEngine, ILogger logger)
        {
            this.jsonRuleEngine = jsonRuleEngine;
            this.powerShellRuleEngine = powerShellRuleEngine;
            this.logger = logger;
        }

        /// <summary>
        /// Creates a new <see cref="TemplateAnalyzer"/> instance with the default built-in rules.
        /// </summary>
        /// <param name="usePowerShell">Whether or not to use PowerShell rules to analyze the template.</param>
        /// <param name="logger">A logger to report errors and debug information</param>
        /// <returns>A new <see cref="TemplateAnalyzer"/> instance.</returns>
        public static TemplateAnalyzer Create(bool usePowerShell, ILogger logger = null)
        {
            string rules;
            try
            {
                rules = LoadRules();
            }
            catch (Exception e)
            {
                throw new TemplateAnalyzerException("Failed to read rules.", e);
            }

            return new TemplateAnalyzer(
                JsonRuleEngine.Create(
                    rules,
                    templateContext => templateContext.IsBicep
                        ? new BicepLocationResolver(templateContext)
                        : new JsonLineNumberResolver(templateContext),
                    logger),
                usePowerShell ? new PowerShellRuleEngine(logger) : null,
                logger);
        }

        /// <summary>
        /// Runs the TemplateAnalyzer logic given the template and parameters passed to it.
        /// </summary>
        /// <param name="template">The ARM Template JSON</param>
        /// <param name="parameters">The parameters for the ARM Template JSON</param>
        /// <param name="templateFilePath">The ARM Template file path. (Needed to run arm-ttk checks.)</param>
        /// <returns>An enumerable of TemplateAnalyzer evaluations.</returns>
        public IEnumerable<IEvaluation> AnalyzeTemplate(string template, string parameters = null, string templateFilePath = null)
        {

<<<<<<< HEAD
            return DeepAnalyzeTemplate(template, parameters, templateFilePath, template, 0);
        }

        /// <summary>
        /// Runs TemplateAnalyzer logic accounting for nested templates
        /// </summary>
        /// <param name="initialTemplate">The ARM Template JSON</param>
        /// <param name="parameters">The parameters for the ARM Template JSON</param>
        /// <param name="templateFilePath">The ARM Template file path. (Needed to run arm-ttk checks.)</param>
        /// <param name="modifiedTemplate">The ARM Template JSON with inherited parameters, variables, and functions if applicable</param>
        /// <param name="offset">The offset number for line numbers</param>
        /// <returns>An enumerable of TemplateAnalyzer evaluations.</returns>
        private IEnumerable<IEvaluation> DeepAnalyzeTemplate(string initialTemplate, string parameters, string templateFilePath, string modifiedTemplate, int offset)
        {
            if (initialTemplate == null) throw new ArgumentNullException(nameof(initialTemplate));

            JToken templatejObject; 
            var armTemplateProcessor = new ArmTemplateProcessor(modifiedTemplate, logger: this.logger);
=======
            // if the template is bicep, convert to JSON and get source map
            var isBicep = templateFilePath != null && templateFilePath.ToLower().EndsWith(".bicep", StringComparison.OrdinalIgnoreCase);
            object sourceMap = null;
            if (isBicep)
            {
                try
                {
                    (template, sourceMap) = BicepTemplateProcessor.ConvertBicepToJson(templateFilePath);
                }
                catch (Exception e)
                {
                    throw new TemplateAnalyzerException(BicepCompileErrorMessage, e);
                }
            }

            JToken templatejObject;
            var armTemplateProcessor = new ArmTemplateProcessor(template, logger: this.logger);
>>>>>>> 2b133165

            try
            {
                templatejObject = armTemplateProcessor.ProcessTemplate(parameters);
            }
            catch (Exception e)
            { 
                throw new TemplateAnalyzerException("Error while processing template.", e);
            }
            //IDEA
            // MAYBE PASS OFFSET NUMBER TOO SO THE NESTED TEMPLATES KNOW BY HOW MUCH TO BE OFFSET ON TOP OF LINE NUMBERS GOTTEN FROM PARSING
            // MAYBE FILE PATH TOO, MIGHT NEED TO BE LOOKED INTO 
            // ************
            // lower priority
            // TRY EXTRACTING TEMPLATE USING LINE NUMBERS AS PER VERA'S SUGGESTION TO SEE HOW THAT GOES, MIGHT MAINTAIN THE ORIGINAL STATE OF THE DOCUMENT
            // IF I EXTRACT NESTED PART FROM THE TEMPLATE STRING WITHOUT DESERIALIZING AND SERIALIZING BACK IT MIGHT PRESERVE USER STUFF
            var templateContext = new TemplateContext
            {
                OriginalTemplate = JObject.Parse(initialTemplate),
                ExpandedTemplate = templatejObject,
                IsMainTemplate = true, // currently not using this
                ResourceMappings = armTemplateProcessor.ResourceMappings,
<<<<<<< HEAD
                TemplateIdentifier = templateFilePath, 
                Offset = offset
=======
                TemplateIdentifier = templateFilePath,
                IsBicep = isBicep,
                SourceMap = sourceMap
>>>>>>> 2b133165
            };

            try
            {
                IEnumerable<IEvaluation> evaluations = this.jsonRuleEngine.AnalyzeTemplate(templateContext);

                if (this.powerShellRuleEngine != null && templateContext.TemplateIdentifier != null)
                {
                    this.logger?.LogDebug("Running PowerShell rule engine");
                    evaluations = evaluations.Concat(this.powerShellRuleEngine.AnalyzeTemplate(templateContext));
                }

                // For each rule we don't want to report the same line more than once
                // This is a temporal fix
                var evalsToValidate = new List<IEvaluation>();
                var evalsToNotValidate = new List<IEvaluation>();
                foreach (var eval in evaluations)
                {
                    if (!eval.Passed && eval.Result != null)
                    {
                        evalsToValidate.Add(eval);
                    }
                    else
                    {
                        evalsToNotValidate.Add(eval);
                    }
                }
                var uniqueResults = new Dictionary<(string, int), IEvaluation>();
                foreach (var eval in evalsToValidate)
                {
                    uniqueResults.TryAdd((eval.RuleId, eval.Result.LineNumber), eval);
                }
                evaluations = uniqueResults.Values.Concat(evalsToNotValidate);

                // START OF MY EXPERIMENTAL CODE
                dynamic jsonTemplate = JsonConvert.DeserializeObject(initialTemplate);

                dynamic jsonResources = jsonTemplate.resources;
                // It seems to me like JObject.Parse(initialTemplate) is the same as templateObject but with line numbers
                dynamic processedTemplateResources = templatejObject["resources"];
                dynamic processedTemplateResourcesWithLineNumbers = templateContext.OriginalTemplate["resources"]; //.

                for (int i = 0; i < jsonResources.Count; i++)
                {
                    dynamic currentResource = jsonResources[i];
                    dynamic currentProcessedResource = processedTemplateResources[i];
                    dynamic currentProcessedResourceWithLineNumbers = processedTemplateResourcesWithLineNumbers[i]; //.

                    if (currentResource.type == "Microsoft.Resources/deployments")
                    {
                        dynamic nestedTemplate = currentResource.properties.template;
                        dynamic nestedTemplateWithLineNumbers = currentProcessedResourceWithLineNumbers.properties.template; //.
                        dynamic modifiedNestedTemplate = JsonConvert.DeserializeObject(JsonConvert.SerializeObject(nestedTemplate));
                        // get the offset, which is the end of current template and beginning of the nested
                        int nextOffset = (nestedTemplateWithLineNumbers as IJsonLineInfo).LineNumber + offset - 1; // for off by one error
                        // check whether scope is set to inner or outer
                        var scope = currentResource.properties.expressionEvaluationOptions?.scope;
                        if (scope == null)
                        {
                            scope = "outer";
                        }
                        if (scope == "inner")
                        {
                            // allow for passing of params, variables and functions but evaluate everything else in the inner context
                            // check for params, variables and functions in parent, extract them and append them to the params, variables and functions
                            // of the child, and overwrite those of the child if needed. 
                            JToken passedParameters = currentProcessedResource.properties.parameters;
                            JToken passedVariables = currentProcessedResource.properties.variables;
                            JToken passedFunctions = currentProcessedResource.properties.functions;

                            // merge 
                            modifiedNestedTemplate.variables?.Merge(passedVariables);
                            modifiedNestedTemplate.functions?.Merge(passedFunctions);

                            dynamic currentPassedParameter = passedParameters?.First;

                            while (currentPassedParameter != null)
                            {
                                var value = currentPassedParameter.Value.value;
                                if (value != null)
                                {
                                    currentPassedParameter.Value.defaultValue = value;
                                    currentPassedParameter.Value.Remove("value");
                                }
                                currentPassedParameter = currentPassedParameter.Next;
                            }

                            modifiedNestedTemplate.parameters?.Merge(passedParameters);
                            //  -----------THIS IS WHERE I TRY TO GET USER-FORMATTED STRINGS
                            //int startOfTemplate = 0;
                            //int endOfTemplate = 0;

                            // ------------THIS IS THE END OF GETTING USER FORMATTED STRINGS
                            string stringNestedTemplate = JsonConvert.SerializeObject(nestedTemplate, Formatting.Indented);
                            string stringModifiedNestedTemplate = JsonConvert.SerializeObject(modifiedNestedTemplate, Formatting.Indented);
                            IEnumerable<IEvaluation> result = DeepAnalyzeTemplate(stringNestedTemplate, parameters, templateFilePath, stringModifiedNestedTemplate, nextOffset); // TO DO: FIND OFFSET NUMBER

                            evaluations = evaluations.Concat(result);
                        }
                        else
                        {
                            // inner nested variables and params do not matter and just use whatever the parent passes down
                            // one option is to modify the structure of the nested template's varaibles and parameters to use that of the parent but this inteferes
                            // with the structure of the template itself and I am not sure that is a good thing. 
                            modifiedNestedTemplate.variables = jsonTemplate.variables;
                            modifiedNestedTemplate.parameters = jsonTemplate.parameters;
                            modifiedNestedTemplate.functions = jsonTemplate.functions;
                            string stringNestedTemplate = JsonConvert.SerializeObject(nestedTemplate, Formatting.Indented);
                            string stringModifiedNestedTemplate = JsonConvert.SerializeObject(modifiedNestedTemplate, Formatting.Indented);
                            
                            IEnumerable<IEvaluation> result = DeepAnalyzeTemplate(stringNestedTemplate, parameters, templateFilePath, stringModifiedNestedTemplate, nextOffset); // TO DO: FIND OFFSET NUMBER

                            evaluations = evaluations.Concat(result);
                        }                       
                    }
                }
                foreach (var evaluation in evaluations)
                {
                    //evaluation.Result.LineNumber += offset;  // TRY TO MAKE THIS NOT READONLY BECAUSE OTHERWISE IT HELL!!!
                }

                // END OF MY EXPERIMENTAL CODE
                return evaluations;              
            }
            catch (Exception e)
            {
                throw new TemplateAnalyzerException("Error while evaluating rules.", e);
            }
        }


        private static string LoadRules()
        {
            return File.ReadAllText(
                Path.Combine(
                    Path.GetDirectoryName(AppContext.BaseDirectory),
                    "Rules/BuiltInRules.json"));
        }

        /// <summary>
        /// Modifies the rules to run based on values defined in the configuration file.
        /// </summary>
        /// <param name="configuration">The configuration specifying rule modifications.</param>
        public void FilterRules(ConfigurationDefinition configuration)
        {
            jsonRuleEngine.FilterRules(configuration);
        }
    }
}<|MERGE_RESOLUTION|>--- conflicted
+++ resolved
@@ -6,15 +6,12 @@
 using System.Dynamic;
 using System.IO;
 using System.Linq;
-<<<<<<< HEAD
 using System.Reflection;
 using System.Reflection.Emit;
-=======
->>>>>>> 2b133165
+using System.Text.RegularExpressions;
 using Microsoft.Azure.Templates.Analyzer.RuleEngines.JsonEngine;
 using Microsoft.Azure.Templates.Analyzer.RuleEngines.PowerShellEngine;
 using Microsoft.Azure.Templates.Analyzer.TemplateProcessor;
-using Microsoft.Azure.Templates.Analyzer.BicepProcessor;
 using Microsoft.Azure.Templates.Analyzer.Types;
 using Microsoft.Azure.Templates.Analyzer.Utilities;
 using Microsoft.Extensions.Logging;
@@ -31,11 +28,6 @@
     /// </summary>
     public class TemplateAnalyzer
     {
-        /// <summary>
-        /// Exception message when error during bicep template compilation
-        /// </summary>
-        public static readonly string BicepCompileErrorMessage = "Error compiling bicep template";
-
         private JsonRuleEngine jsonRuleEngine;
         private PowerShellRuleEngine powerShellRuleEngine;
 
@@ -73,13 +65,8 @@
             }
 
             return new TemplateAnalyzer(
-                JsonRuleEngine.Create(
-                    rules,
-                    templateContext => templateContext.IsBicep
-                        ? new BicepLocationResolver(templateContext)
-                        : new JsonLineNumberResolver(templateContext),
-                    logger),
-                usePowerShell ? new PowerShellRuleEngine(logger) : null,
+                JsonRuleEngine.Create(rules, templateContext => new JsonLineNumberResolver(templateContext)),
+                usePowerShell ? new PowerShellRuleEngine() : null,
                 logger);
         }
 
@@ -93,7 +80,6 @@
         public IEnumerable<IEvaluation> AnalyzeTemplate(string template, string parameters = null, string templateFilePath = null)
         {
 
-<<<<<<< HEAD
             return DeepAnalyzeTemplate(template, parameters, templateFilePath, template, 0);
         }
 
@@ -112,25 +98,6 @@
 
             JToken templatejObject; 
             var armTemplateProcessor = new ArmTemplateProcessor(modifiedTemplate, logger: this.logger);
-=======
-            // if the template is bicep, convert to JSON and get source map
-            var isBicep = templateFilePath != null && templateFilePath.ToLower().EndsWith(".bicep", StringComparison.OrdinalIgnoreCase);
-            object sourceMap = null;
-            if (isBicep)
-            {
-                try
-                {
-                    (template, sourceMap) = BicepTemplateProcessor.ConvertBicepToJson(templateFilePath);
-                }
-                catch (Exception e)
-                {
-                    throw new TemplateAnalyzerException(BicepCompileErrorMessage, e);
-                }
-            }
-
-            JToken templatejObject;
-            var armTemplateProcessor = new ArmTemplateProcessor(template, logger: this.logger);
->>>>>>> 2b133165
 
             try
             {
@@ -153,47 +120,19 @@
                 ExpandedTemplate = templatejObject,
                 IsMainTemplate = true, // currently not using this
                 ResourceMappings = armTemplateProcessor.ResourceMappings,
-<<<<<<< HEAD
                 TemplateIdentifier = templateFilePath, 
                 Offset = offset
-=======
-                TemplateIdentifier = templateFilePath,
-                IsBicep = isBicep,
-                SourceMap = sourceMap
->>>>>>> 2b133165
             };
 
             try
             {
-                IEnumerable<IEvaluation> evaluations = this.jsonRuleEngine.AnalyzeTemplate(templateContext);
+                IEnumerable<IEvaluation> evaluations = this.jsonRuleEngine.AnalyzeTemplate(templateContext, this.logger);
 
                 if (this.powerShellRuleEngine != null && templateContext.TemplateIdentifier != null)
                 {
                     this.logger?.LogDebug("Running PowerShell rule engine");
-                    evaluations = evaluations.Concat(this.powerShellRuleEngine.AnalyzeTemplate(templateContext));
+                    evaluations = evaluations.Concat(this.powerShellRuleEngine.AnalyzeTemplate(templateContext, this.logger));
                 }
-
-                // For each rule we don't want to report the same line more than once
-                // This is a temporal fix
-                var evalsToValidate = new List<IEvaluation>();
-                var evalsToNotValidate = new List<IEvaluation>();
-                foreach (var eval in evaluations)
-                {
-                    if (!eval.Passed && eval.Result != null)
-                    {
-                        evalsToValidate.Add(eval);
-                    }
-                    else
-                    {
-                        evalsToNotValidate.Add(eval);
-                    }
-                }
-                var uniqueResults = new Dictionary<(string, int), IEvaluation>();
-                foreach (var eval in evalsToValidate)
-                {
-                    uniqueResults.TryAdd((eval.RuleId, eval.Result.LineNumber), eval);
-                }
-                evaluations = uniqueResults.Values.Concat(evalsToNotValidate);
 
                 // START OF MY EXPERIMENTAL CODE
                 dynamic jsonTemplate = JsonConvert.DeserializeObject(initialTemplate);
@@ -250,12 +189,23 @@
 
                             modifiedNestedTemplate.parameters?.Merge(passedParameters);
                             //  -----------THIS IS WHERE I TRY TO GET USER-FORMATTED STRINGS
-                            //int startOfTemplate = 0;
+                            int startOfTemplate = (nestedTemplateWithLineNumbers as IJsonLineInfo).LineNumber;
                             //int endOfTemplate = 0;
 
                             // ------------THIS IS THE END OF GETTING USER FORMATTED STRINGS
                             string stringNestedTemplate = JsonConvert.SerializeObject(nestedTemplate, Formatting.Indented);
                             string stringModifiedNestedTemplate = JsonConvert.SerializeObject(modifiedNestedTemplate, Formatting.Indented);
+
+                            //---- MAKING REGEX WORK
+
+                            Regex rx = new Regex(@"{[a-zA-Z_][a-zA-Z0-9_]*}\{{{?<BR>\{}|{?<-BR>\}}|[^{}]*}+\}");
+
+                            var match = rx.Match("{}{}{}{}{}{}{}");
+                            var match2 = rx.Match("{al i want is loyalty}");
+
+                            var str = match.Value;
+
+                            //-----MAKING REGEX WORK
                             IEnumerable<IEvaluation> result = DeepAnalyzeTemplate(stringNestedTemplate, parameters, templateFilePath, stringModifiedNestedTemplate, nextOffset); // TO DO: FIND OFFSET NUMBER
 
                             evaluations = evaluations.Concat(result);
@@ -296,7 +246,7 @@
         {
             return File.ReadAllText(
                 Path.Combine(
-                    Path.GetDirectoryName(AppContext.BaseDirectory),
+                    Path.GetDirectoryName(Assembly.GetExecutingAssembly().Location),
                     "Rules/BuiltInRules.json"));
         }
 
