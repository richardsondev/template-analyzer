--- conflicted
+++ resolved
@@ -23,19 +23,10 @@
     /// </summary>
     public class TemplateAnalyzer
     {
-<<<<<<< HEAD
-        private string TemplateFilePath { get; }
-        private string Template { get; set; }
-        private SourceMap SourceMap { get; set; }
-        private string Parameters { get; }
-        private bool IsBicep { get; }
-        private JsonRuleEngine jsonRuleEngine { get; }
-=======
         private JsonRuleEngine jsonRuleEngine;
         private PowerShellRuleEngine powerShellRuleEngine;
 
         private ILogger logger;
->>>>>>> c72ce2d7
 
         /// <summary>
         /// Private constructor to enforce use of <see cref="TemplateAnalyzer.Create"/> for creating new instances.
@@ -90,11 +81,7 @@
             if (template == null) throw new ArgumentNullException(nameof(template));
 
             JToken templatejObject;
-<<<<<<< HEAD
-            ArmTemplateProcessor armTemplateProcessor;
-=======
             var armTemplateProcessor = new ArmTemplateProcessor(template, logger: this.logger);
->>>>>>> c72ce2d7
 
             try
             {
@@ -123,12 +110,7 @@
 
             try
             {
-<<<<<<< HEAD
-
-                IEnumerable<IEvaluation> evaluations = jsonRuleEngine.AnalyzeTemplate(templateContext);
-=======
                 IEnumerable<IEvaluation> evaluations = this.jsonRuleEngine.AnalyzeTemplate(templateContext);
->>>>>>> c72ce2d7
 
                 if (this.powerShellRuleEngine != null && templateContext.TemplateIdentifier != null)
                 {
