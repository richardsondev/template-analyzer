--- conflicted
+++ resolved
@@ -79,10 +79,7 @@
         /// <param name="template">The template contents.</param>
         /// <param name="parameters">The parameters for the template.</param>
         /// <param name="templateFilePath">The template file path.</param>
-<<<<<<< HEAD
         /// <returns>An enumerable of TemplateAnalyzer evaluations.</returns>
-=======
->>>>>>> e8198742
         public IEnumerable<IEvaluation> AnalyzeTemplate(string template, string parameters = null, string templateFilePath = null)
         {
             if (template == null) throw new ArgumentNullException(nameof(template));
