--- conflicted
+++ resolved
@@ -168,7 +168,6 @@
             try
             {
                 IEnumerable<IEvaluation> evaluations = this.jsonRuleEngine.AnalyzeTemplate(templateContext);
-<<<<<<< HEAD
 
                 if (this.powerShellRuleEngine != null)
                 {
@@ -179,9 +178,6 @@
                 // Recursively handle nested templates 
                 dynamic jsonTemplate = JsonConvert.DeserializeObject(populatedTemplate);
                 dynamic processedTemplateResources = templatejObject["resources"];
-=======
-                evaluations = evaluations.Concat(this.powerShellRuleEngine.AnalyzeTemplate(templateContext));
->>>>>>> 9bb87364
 
                 for (int i = 0; i < processedTemplateResources.Count; i++)
                 {
