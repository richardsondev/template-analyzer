--- conflicted
+++ resolved
@@ -16,16 +16,12 @@
         public string RuleId { get; }
 
         /// <summary>
-<<<<<<< HEAD
-        /// Gets the short description of the rule this evaluation is for.
-=======
         /// Gets the name of the rule this evaluation is for.
         /// </summary>
         public string RuleName { get; }
 
         /// <summary>
-        /// Gets the description of the rule this evaluation is for.
->>>>>>> 5cc567de
+        /// Gets the short description of the rule this evaluation is for.
         /// </summary>
         public string RuleShortDescription { get; }
 
