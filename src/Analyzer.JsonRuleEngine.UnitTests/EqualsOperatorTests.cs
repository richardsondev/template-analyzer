﻿// Copyright (c) Microsoft Corporation.
// Licensed under the MIT License.

using System;
using System.Collections.Generic;
using System.Reflection;
using Microsoft.Azure.Templates.Analyzer.RuleEngines.JsonEngine.Operators;
using Microsoft.VisualStudio.TestTools.UnitTesting;
using Newtonsoft.Json.Linq;

namespace Microsoft.Azure.Templates.Analyzer.RuleEngines.JsonEngine.UnitTests
{
    [TestClass]
    public class EqualsOperatorTests
    {
        [DataTestMethod]
        [DataRow("value", DisplayName = "String values are equal")]
        [DataRow(true, DisplayName = "Boolean values are equal")]
        [DataRow(1, DisplayName = "Integer values are equal")]
        [DataRow(0.1, DisplayName = "Float values are equal")]
        [DataRow(new string[] { "value1", "value2" }, DisplayName = "Array values are equal")]
        [DataRow(@"{""property"": ""value""}", DisplayName = "Json values are equal")]
        [DataRow(2.0, 2, DisplayName = "Integer and float values are equal")]
        [DataRow("test", "Test", DisplayName = "Case-insensitive string values are equal")]
        public void EvaluateExpression_PropertyIsEqual_EqualsExpressionIsTrue_NotEqualsExpressionIsFalse(object expectedValue, object actualValue = null)
        {
            var expectedValueJToken = TestUtilities.ToJToken(expectedValue);
            var actualValueJToken = TestUtilities.ToJToken(actualValue ?? expectedValue);

            // {"Equals": jTokenValue} is true
            var equalsOperator = new EqualsOperator(expectedValueJToken, isNegative: false);
            Assert.IsTrue(equalsOperator.EvaluateExpression(actualValueJToken));

            // {"NotEquals": jTokenValue} is false
            var notEqualsOperator = new EqualsOperator(expectedValueJToken, isNegative: true);
            Assert.IsFalse(notEqualsOperator.EvaluateExpression(actualValueJToken));
        }

        [DataTestMethod]
        [DataRow("value", "value2", DisplayName = "String values are not equal")]
        [DataRow(true, false, DisplayName = "Boolean values are not equal")]
        [DataRow(1, 2, DisplayName = "Integer values are not equal")]
        [DataRow(0.1, 0.2, DisplayName = "Float values are not equal")]
        [DynamicData(nameof(TestArrays), DynamicDataSourceType.Method, DynamicDataDisplayName = "GetArrayValuesDynamicDataDisplayName")]
        [DataRow(@"{""property"": ""value11""}", @"{""property2"": ""value12""}", DisplayName = "Json values are not equal")]
        [DataRow("value", 2, DisplayName = "Values of different types are not equal")]
        [DataRow(2.3, 2, DisplayName = "Integer and float values are not equal")]
        public void EvaluateExpression_PropertyIsNotEqual_EqualsExpressionIsFalse_NotEqualsExpressionIsTrue(object expectedValue, object actualValue)
        {
            var expectedValueJToken = TestUtilities.ToJToken(expectedValue);
            var actualValueJToken = TestUtilities.ToJToken(actualValue);

            // {"Equals": jTokenValue} is false
            var equalsOperator = new EqualsOperator(expectedValueJToken, isNegative: false);
            Assert.IsFalse(equalsOperator.EvaluateExpression(actualValueJToken));

            // {"NotEquals": jTokenValue} is true
            var notEqualsOperator = new EqualsOperator(expectedValueJToken, isNegative: true);
            Assert.IsTrue(notEqualsOperator.EvaluateExpression(actualValueJToken));
        }

        [DataTestMethod]
        [DataRow("value", DisplayName = "Missing property is not equal to string")]
        [DataRow(true, DisplayName = "Missing property is not equal to boolean")]
        [DataRow(1, DisplayName = "Missing property is not equal to integer")]
        [DataRow(0.1, DisplayName = "Missing property is not equal to float")]
        [DataRow(new string[] { "value1", "value2" }, DisplayName = "Missing property is not equal to array")]
        [DataRow(@"{""property"": ""value11""}", DisplayName = "Missing property is not equal to object")]
        public void EvaluateExpression_PropertyIsMissing_EqualsExpressionIsFalse_NotEqualsExpressionIsTrue(object expectedValue)
        {
            var expectedValueJToken = ToJToken(expectedValue);

            // {"Equals": jTokenValue} is false
            var equalsOperator = new EqualsOperator(expectedValueJToken, isNegative: false);
            Assert.IsFalse(equalsOperator.EvaluateExpression(null));

            // {"NotEquals": jTokenValue} is true
            var notEqualsOperator = new EqualsOperator(expectedValueJToken, isNegative: true);
            Assert.IsTrue(notEqualsOperator.EvaluateExpression(null));
        }

        public static string GetArrayValuesDynamicDataDisplayName(MethodInfo _, object[] __) => "Array values are not equal";

        static IEnumerable<object[]> TestArrays()
        {
            return new[] { new[] {
                new string[] { "value1", "value2" },
                new string[] { "value3", "value4" } }
            };
        }

        [TestMethod]
        public void GetName_ReturnsCorrectName()
        {
            Assert.AreEqual("Equals", new EqualsOperator(new JObject(), false).Name);
            Assert.AreEqual("NotEquals", new EqualsOperator(new JObject(), true).Name);
        }
<<<<<<< HEAD
=======

        [TestMethod]
        [ExpectedException(typeof(ArgumentNullException))]
        public void Constructor_NullSpecifiedValue_ThrowsException()
        {
            new EqualsOperator(null, false);
        }

        // Creates JSON with 'value' as the value of a key, parses it, then selects that key.
        private static JToken ToJToken(object value)
            => JToken.Parse($"{{\"Key\": {JsonConvert.SerializeObject(value)} }}")["Key"];
>>>>>>> 42f7f13c
    }
}<|MERGE_RESOLUTION|>--- conflicted
+++ resolved
@@ -68,7 +68,7 @@
         [DataRow(@"{""property"": ""value11""}", DisplayName = "Missing property is not equal to object")]
         public void EvaluateExpression_PropertyIsMissing_EqualsExpressionIsFalse_NotEqualsExpressionIsTrue(object expectedValue)
         {
-            var expectedValueJToken = ToJToken(expectedValue);
+            var expectedValueJToken = TestUtilities.ToJToken(expectedValue);
 
             // {"Equals": jTokenValue} is false
             var equalsOperator = new EqualsOperator(expectedValueJToken, isNegative: false);
@@ -95,8 +95,6 @@
             Assert.AreEqual("Equals", new EqualsOperator(new JObject(), false).Name);
             Assert.AreEqual("NotEquals", new EqualsOperator(new JObject(), true).Name);
         }
-<<<<<<< HEAD
-=======
 
         [TestMethod]
         [ExpectedException(typeof(ArgumentNullException))]
@@ -104,10 +102,5 @@
         {
             new EqualsOperator(null, false);
         }
-
-        // Creates JSON with 'value' as the value of a key, parses it, then selects that key.
-        private static JToken ToJToken(object value)
-            => JToken.Parse($"{{\"Key\": {JsonConvert.SerializeObject(value)} }}")["Key"];
->>>>>>> 42f7f13c
     }
 }