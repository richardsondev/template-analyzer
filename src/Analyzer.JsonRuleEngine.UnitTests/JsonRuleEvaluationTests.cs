﻿// Copyright (c) Microsoft Corporation.
// Licensed under the MIT License.

using System;
using System.Collections.Generic;
using System.Linq;
using Microsoft.Azure.Templates.Analyzer.RuleEngines.JsonEngine.Schemas;
using Microsoft.Azure.Templates.Analyzer.Types;
using Microsoft.VisualStudio.TestTools.UnitTesting;

namespace Microsoft.Azure.Templates.Analyzer.RuleEngines.JsonEngine.UnitTests
{
    [TestClass]
    public class JsonRuleEvaluationTests
    {

        [TestMethod]
        public void GetRuleId_ReturnsIdFromRule()
        {
            Assert.AreEqual(
                "testRule",
                new JsonRuleEvaluation(null, true, Enumerable.Empty<JsonRuleEvaluation>())
                {
                    RuleDefinition = new RuleDefinition { Id = "testRule" }
                }
                .RuleId);
        }

        [TestMethod]
<<<<<<< HEAD
        public void GetRuleDescription_ReturnsShortDescriptionFromRule()
=======
        public void GetRuleName_ReturnsNameFromRule()
        {
            Assert.AreEqual(
                "TestRule",
                new JsonRuleEvaluation(null, true, Enumerable.Empty<JsonRuleEvaluation>())
                {
                    RuleDefinition = new RuleDefinition { Name = "TestRule" }
                }
                .RuleName);
        }

        [TestMethod]
        public void GetRuleDescription_ReturnsDescriptionFromRule()
>>>>>>> 5cc567de
        {
            Assert.AreEqual(
                "test rule",
                new JsonRuleEvaluation(null, true, Enumerable.Empty<JsonRuleEvaluation>())
                {
                    RuleDefinition = new RuleDefinition { ShortDescription = "test rule" }
                }
                .RuleShortDescription);
        }

        [TestMethod]
        public void GetRuleDescription_ReturnsFullDescriptionFromRule()
        {
            Assert.AreEqual(
                "test rule",
                new JsonRuleEvaluation(null, true, Enumerable.Empty<JsonRuleEvaluation>())
                {
                    RuleDefinition = new RuleDefinition { FullDescription = "test rule" }
                }
                .RuleFullDescription);
        }

        [TestMethod]
        public void GetRecommendation_ReturnsRecommendationFromRule()
        {
            Assert.AreEqual(
                "test recommendation",
                new JsonRuleEvaluation(null, true, Enumerable.Empty<JsonRuleEvaluation>())
                {
                    RuleDefinition = new RuleDefinition { Recommendation = "test recommendation" }
                }
                .Recommendation);
        }

        [TestMethod]
        public void GetHelpUri_ReturnsHelpUriFromRule()
        {
            Assert.AreEqual(
                "https://helpUri",
                new JsonRuleEvaluation(null, true, Enumerable.Empty<JsonRuleEvaluation>())
                {
                    RuleDefinition = new RuleDefinition { HelpUri = "https://helpUri" }
                }
                .HelpUri);
        }

        [TestMethod]
        public void GetSeverity_ReturnsSeverityFromRule()
        {
            Assert.AreEqual(
                Severity.High,
                new JsonRuleEvaluation(null, true, Enumerable.Empty<JsonRuleEvaluation>())
                {
                    RuleDefinition = new RuleDefinition { Severity = Severity.High }
                }
                .Severity);
        }

        [TestMethod]
        public void Evaluations_IterateEvaluationsMultipleTimes_IterationIsCached()
        {
            int iterationCounter = 0;

            IEnumerable<JsonRuleEvaluation> GenerateEvaluationEnumerable()
            {
                iterationCounter++;
                yield return new JsonRuleEvaluation(null, true, new JsonRuleEvaluation[0]);
            }

            var testEvaluation = new JsonRuleEvaluation(null, true, GenerateEvaluationEnumerable());

            // Call each method that would iterate Evaluations, making sure the original Enumerable
            // is only ever iterated a single time.
            _ = testEvaluation.Evaluations;
            _ = testEvaluation.EvaluationsEvaluatedFalse;
            _ = testEvaluation.EvaluationsEvaluatedTrue;
            _ = testEvaluation.HasResults;
            _ = testEvaluation.Evaluations;
            Assert.AreEqual(1, iterationCounter);
        }

        [TestMethod]
        public void HasResults_NestedEvaluationsWithResults_ReturnsTrue()
        {
            var evaluationWithNestedResults = new JsonRuleEvaluation(
                null,
                true,
                new[]
                {
                    new JsonRuleEvaluation(
                        null,
                        true,
                        new JsonRuleResult()),
                    new JsonRuleEvaluation(
                        null,
                        true,
                        new JsonRuleResult())
                });

            Assert.IsTrue(evaluationWithNestedResults.HasResults);
        }

        [TestMethod]
        public void HasResults_NestedEvaluationsWithNoResults_ReturnsFalse()
        {
            var evaluationWithNestedResults = new JsonRuleEvaluation(
                null,
                true,
                new[]
                {
                    new JsonRuleEvaluation(
                        null,
                        true,
                        Array.Empty<JsonRuleEvaluation>()),
                    new JsonRuleEvaluation(
                        null,
                        true,
                        Array.Empty<JsonRuleEvaluation>())
                });

            Assert.IsFalse(evaluationWithNestedResults.HasResults);
        }

        [TestMethod]
        [ExpectedException(typeof(ArgumentNullException))]
        public void Constructor_NullResults_ThrowsException()
        {
            new JsonRuleEvaluation(null, true, result: null);
        }

        [TestMethod]
        [ExpectedException(typeof(ArgumentNullException))]
        public void Constructor_NullEvaluations_ThrowsException()
        {
            new JsonRuleEvaluation(null, true, evaluations: null);
        }
    }
}<|MERGE_RESOLUTION|>--- conflicted
+++ resolved
@@ -26,10 +26,6 @@
                 .RuleId);
         }
 
-        [TestMethod]
-<<<<<<< HEAD
-        public void GetRuleDescription_ReturnsShortDescriptionFromRule()
-=======
         public void GetRuleName_ReturnsNameFromRule()
         {
             Assert.AreEqual(
@@ -42,8 +38,7 @@
         }
 
         [TestMethod]
-        public void GetRuleDescription_ReturnsDescriptionFromRule()
->>>>>>> 5cc567de
+        public void GetRuleDescription_ReturnsShortDescriptionFromRule()
         {
             Assert.AreEqual(
                 "test rule",
