﻿// Copyright (c) Microsoft Corporation.
// Licensed under the MIT License.

using System;
using System.Linq;
using Microsoft.Azure.Templates.Analyzer.RuleEngines.JsonEngine.Expressions;
using Microsoft.Azure.Templates.Analyzer.RuleEngines.JsonEngine.Operators;
using Microsoft.Azure.Templates.Analyzer.Types;
using Microsoft.VisualStudio.TestTools.UnitTesting;
using Newtonsoft.Json.Linq;
using Moq;

namespace Microsoft.Azure.Templates.Analyzer.RuleEngines.JsonEngine.UnitTests
{
    [TestClass]
    public class LeafExpressionTests
    {
        [DataTestMethod]
        [DataRow(null, "", DisplayName = "No resource type and an empty path")]
        [DataRow(null, "some.json.path", DisplayName = "No resource type and a path")]
        [DataRow("Namespace/resourceType", "", DisplayName = "A resource type and an empty path")]
        [DataRow("Namespace/resourceType", "some.json.path", DisplayName = "A resource type and a path")]
        public void Constructor_ValidParameters_ConstructedCorrectly(string resourceType, string path)
        {
            var mockOperator = new Mock<LeafExpressionOperator>().Object;
            var leafExpression = new LeafExpression(resourceType, path, null, mockOperator);

            Assert.AreEqual(resourceType, leafExpression.ResourceType);
            Assert.AreEqual(path, leafExpression.Path);
            Assert.AreEqual(mockOperator, leafExpression.Operator);
        }

        [DataTestMethod]
        [DataRow(null, "", false, DisplayName = "No resource type, empty path, operator evaluates to false")]
        [DataRow(null, "some.path", true, DisplayName = "No resource type, valid path, operator evaluates to true")]
        [DataRow("someResource/type", "some.path", true, DisplayName = "Resource Type specified, valid path, operator evaluates to true")]
        public void Evaluate_ValidScope_ReturnsResultsOfOperatorEvaluation(string resourceType, string path, bool expectedEvaluationResult)
        {
            // Arrange
            // JObject to evaluate, in this test, this is a subset of an ARM template
            var jsonToEvaluate = JObject.Parse("{ \"property\": \"value\" }");
            var expectedPathEvaluated = "expectedPath";

            // Setting up the Mock JsonPathResolvers to return the expected values when JToken and Resolve are called
            var mockJsonPathResolver = new Mock<IJsonPathResolver>();
            var mockResourcesResolved = new Mock<IJsonPathResolver>();

            // The JToken property should return the JObject to evaluate
            mockJsonPathResolver
                .Setup(s => s.JToken)
                .Returns(jsonToEvaluate);

            // Resolve for the provided json path should return a JsonPathResolver.
            // Both mocks need to be prepared to return a value.
            // We can just reuse mockJsonPathResolver in both cases.
            mockJsonPathResolver
                .Setup(s => s.Resolve(It.Is<string>(p => string.Equals(p, path))))
                .Returns(new[] { mockJsonPathResolver.Object });
            mockResourcesResolved
                .Setup(s => s.Resolve(It.Is<string>(p => string.Equals(p, path))))
                .Returns(new[] { mockJsonPathResolver.Object });

            // Setup the mock resolver to return a JSON path
            mockJsonPathResolver
                .Setup(s => s.Path)
                .Returns(expectedPathEvaluated);

            // ResolveResourceType for the provided resource type should return a JsonPathResolver.
            // Return the mock specifically for testing the call to ResolveResourceType.
            mockJsonPathResolver
                .Setup(s => s.ResolveResourceType(It.Is<string>(r => string.Equals(r, resourceType))))
                .Returns(new[] { mockResourcesResolved.Object });

            // EvaluateExpression for the provided scope should return the expected evaluationResult
            var mockLeafExpressionOperator = new Mock<LeafExpressionOperator>();
            mockLeafExpressionOperator
                .Setup(o => o.EvaluateExpression(It.Is<JToken>(token => token == jsonToEvaluate)))
                .Returns(expectedEvaluationResult);

            var leafExpression = new LeafExpression(resourceType, path, null, mockLeafExpressionOperator.Object);

            // Act
            var evaluation = leafExpression.Evaluate(jsonScope: mockJsonPathResolver.Object);
            var results = evaluation.Results.ToList();

            // Assert
            // Verify actions on resolvers.

            // If a resource type is passed, it should resolve for the resource type, and the path should be resolved on the mock resource type.
            // If no resource type is passed, it should resolve the path directly and not use the mock resource type.
            // ResolveResourceType should never be called on the mock returned from resolving resource types already.
            mockJsonPathResolver.Verify(s => s.Resolve(It.Is<string>(p => string.Equals(p, path))), Times.Exactly(resourceType == null ? 1 : 0));
            mockJsonPathResolver.Verify(s => s.ResolveResourceType(It.Is<string>(r => string.Equals(r, resourceType))), Times.Exactly(resourceType == null ? 0 : 1));
            mockResourcesResolved.Verify(s => s.Resolve(It.Is<string>(p => string.Equals(p, path))), Times.Exactly(resourceType == null ? 0 : 1));
            mockResourcesResolved.Verify(s => s.ResolveResourceType(It.IsAny<string>()), Times.Never);

            // The original mock is returned from both mocks when calling Resolve for a path, so the JToken should always come from it.
            mockJsonPathResolver.Verify(s => s.JToken, Times.Once);
            mockResourcesResolved.Verify(s => s.JToken, Times.Never);

            mockLeafExpressionOperator.Verify(o => o.EvaluateExpression(It.Is<JToken>(token => token == jsonToEvaluate)), Times.Once);

            Assert.AreEqual(expectedEvaluationResult, evaluation.Passed);

            Assert.AreEqual(1, results.Count);
            Assert.AreEqual(expectedEvaluationResult, results.First().Passed);
            Assert.AreEqual(expectedPathEvaluated, (results.First() as JsonRuleResult).JsonPath);
        }

        [TestMethod]
        [ExpectedException(typeof(ArgumentNullException))]
        public void Constructor_NullPath_ThrowsException()
        {
            new LeafExpression("resourceType", null, null, new ExistsOperator(true, false));
        }

        [TestMethod]
        [ExpectedException(typeof(ArgumentNullException))]
        public void Constructor_NullOperator_ThrowsException()
        {
            new LeafExpression("resourceType", "path", null, null);
        }

        [TestMethod]
        [ExpectedException(typeof(ArgumentNullException))]
        public void Evaluate_NullScope_ThrowsException()
        {
<<<<<<< HEAD
            var leafExpression = new LeafExpression(null, "path", null, new HasValueOperator(true, false));
            leafExpression.Evaluate(jsonScope: null).ToList();
=======
            var leafExpression = new LeafExpression(null, "path", new HasValueOperator(true, false));
            leafExpression.Evaluate(jsonScope: null);
>>>>>>> 70e5dd19
        }
    }
}<|MERGE_RESOLUTION|>--- conflicted
+++ resolved
@@ -125,13 +125,8 @@
         [ExpectedException(typeof(ArgumentNullException))]
         public void Evaluate_NullScope_ThrowsException()
         {
-<<<<<<< HEAD
             var leafExpression = new LeafExpression(null, "path", null, new HasValueOperator(true, false));
             leafExpression.Evaluate(jsonScope: null).ToList();
-=======
-            var leafExpression = new LeafExpression(null, "path", new HasValueOperator(true, false));
-            leafExpression.Evaluate(jsonScope: null);
->>>>>>> 70e5dd19
         }
     }
 }