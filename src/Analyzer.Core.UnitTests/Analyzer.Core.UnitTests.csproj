--- conflicted
+++ resolved
@@ -19,10 +19,6 @@
     <ProjectReference Include="..\Analyzer.Core\Analyzer.Core.csproj" />
   </ItemGroup>
 
-<<<<<<< HEAD
-  <Import Project="..\CopyTTK.targets" />
-=======
   <Import Project="..\TTK.targets" />
->>>>>>> 3d981f8e
 
 </Project>