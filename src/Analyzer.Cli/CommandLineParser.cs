﻿// Copyright (c) Microsoft Corporation.
// Licensed under the MIT License.

using System;
using System.Collections.Generic;
using System.CommandLine;
using System.CommandLine.Invocation;
using System.IO;
using System.IO.Abstractions;
using System.Linq;
using System.Threading.Tasks;
<<<<<<< HEAD
using Microsoft.Azure.Templates.Analyzer.Reports;
=======
using Microsoft.Azure.Templates.Analyzer.Core;
using Microsoft.Azure.Templates.Analyzer.Types;
>>>>>>> 8276f8ea
using Newtonsoft.Json.Linq;

namespace Microsoft.Azure.Templates.Analyzer.Cli
{
    internal class CommandLineParser
    {
        RootCommand rootCommand;

        private readonly TemplateAnalyzer templateAnalyzer;

        /// <summary>
        /// Constructor for the command line parser. Sets up the command line API. 
        /// </summary>
        public CommandLineParser()
        {
            SetupCommandLineAPI();
            templateAnalyzer = TemplateAnalyzer.Create();
        }

        /// <summary>
        /// Invoke the command line API using the provided arguments. 
        /// </summary>
        /// <param name="args">Arguments sent in via the command line</param>
        /// <returns>A Task that executes the command handler</returns>
        public async Task InvokeCommandLineAPIAsync(string[] args)
        {
            await rootCommand.InvokeAsync(args).ConfigureAwait(false);
        }

        private RootCommand SetupCommandLineAPI()
        {
            // Command line API is setup using https://github.com/dotnet/command-line-api

            rootCommand = new RootCommand();
            rootCommand.Description = "Analyze Azure Resource Manager (ARM) Templates for security and best practice issues.";

            // Setup analyze-template w/ template file argument and parameter file option
            Command analyzeTemplateCommand = new Command(
                "analyze-template",
                "Analyze a singe template");
            
            Argument<FileInfo> templateArgument = new Argument<FileInfo>(
                "template-file-path",
                "The ARM template to analyze");
            analyzeTemplateCommand.AddArgument(templateArgument);

            Option<FileInfo> parameterOption = new Option<FileInfo>(
                 "--parameters-file-path",
                 "The parameter file to use when parsing the specified ARM template");
            parameterOption.AddAlias("-p");
            analyzeTemplateCommand.AddOption(parameterOption);

            Option<ReportFormat> reportFormatOption = new Option<ReportFormat>(
                "--report-format",
                "Format of report to be generated");
            analyzeTemplateCommand.AddOption(reportFormatOption);

            Option<FileInfo> outputFileOption = new Option<FileInfo>(
                "--output-file-path",
                "The report file path");
            analyzeTemplateCommand.AddOption(outputFileOption);

            analyzeTemplateCommand.Handler = CommandHandler.Create<FileInfo, FileInfo, ReportFormat, FileInfo>((templateFilePath, parametersFilePath, reportFormat, outputFilePath) => this.AnalyzeTemplate(templateFilePath, parametersFilePath, reportFormat, outputFilePath));

            // Setup analyze-directory w/ directory argument 
            Command analyzeDirectoryCommand = new Command(
                "analyze-directory", 
                "Analyze all templates within a directory");

            Argument<DirectoryInfo> directoryArgument = new Argument<DirectoryInfo>(
                "directory-path",
                "The directory to find ARM templates");
            analyzeDirectoryCommand.AddArgument(directoryArgument);

            analyzeDirectoryCommand.AddOption(reportFormatOption);

            analyzeDirectoryCommand.AddOption(outputFileOption);

            analyzeDirectoryCommand.Handler = CommandHandler.Create<DirectoryInfo, ReportFormat, FileInfo>((directoryPath, reportFormat, outputFilePath) => this.AnalyzeDirectory(directoryPath, reportFormat, outputFilePath));

            // Add commands to root command
            rootCommand.AddCommand(analyzeTemplateCommand);
            rootCommand.AddCommand(analyzeDirectoryCommand);

            return rootCommand;
        }

        private int AnalyzeTemplate(FileInfo templateFilePath, FileInfo parametersFilePath, ReportFormat reportFormat, FileInfo outputFilePath, bool printMessageIfNotTemplate = true, IReportWriter writer = null)
        {
            try
            {
                // Check that template file paths exist
                if (!templateFilePath.Exists)
                {
                    Console.WriteLine($"Invalid template file path ({templateFilePath})");
                    return 0;
                }

                // Check that output file path provided for sarif report
                if (writer == null && reportFormat == ReportFormat.Sarif && outputFilePath == null)
                {
                    Console.WriteLine($"Output file path was not provided.");
                    return 0;
                }

                string templateFileContents = File.ReadAllText(templateFilePath.FullName);
                string parameterFileContents = parametersFilePath == null ? null : File.ReadAllText(parametersFilePath.FullName);

                // Check that the schema is valid
                if (!templateFilePath.Extension.Equals(".json", StringComparison.OrdinalIgnoreCase) || !IsValidSchema(templateFileContents))
                {
                    if (printMessageIfNotTemplate)
                    {
                        Console.WriteLine("File is not a valid ARM Template.");
                    }
                    return 0;
                }

<<<<<<< HEAD
                var templateAnalyzer = new Core.TemplateAnalyzer(templateFileContents, parameterFileContents, templateFilePath.FullName);
                IEnumerable<Types.IEvaluation> evaluations = templateAnalyzer.EvaluateRulesAgainstTemplate();
=======
                // Log info on file to be analyzed
                string fileMetadata = Environment.NewLine + Environment.NewLine + $"File: {templateFilePath}";
                if (parametersFilePath != null)
                {
                    fileMetadata += Environment.NewLine + $"Parameters File: {parametersFilePath}";
                }
                Console.WriteLine(fileMetadata);

                IEnumerable<IEvaluation> evaluations = templateAnalyzer.AnalyzeTemplate(templateFileContents, parameterFileContents, templateFilePath.FullName);
>>>>>>> 8276f8ea

                if (writer == null)
                {
                    using (IReportWriter reportWriter = GetReportWriter(reportFormat.ToString(), outputFilePath))
                    {
                        reportWriter.WriteResults(evaluations, (FileInfoBase)templateFilePath, (FileInfoBase)parametersFilePath);
                    }
                }
                else
                {
                    writer.WriteResults(evaluations, (FileInfoBase)templateFilePath, (FileInfoBase)parametersFilePath);
                }

                return 1;
            }
            catch (Exception exp)
            {
                Console.WriteLine($"An exception occurred: {GetAllExceptionMessages(exp)}");
                return -1;
            }
        }

        private void AnalyzeDirectory(DirectoryInfo directoryPath, ReportFormat reportFormat, FileInfo outputFilePath)
        {
            try
            {
                if (!directoryPath.Exists)
                {
                    Console.WriteLine($"Invalid directory ({directoryPath})");
                    return;
                }

                // Check that output file path provided for sarif report
                if (reportFormat != ReportFormat.Console && outputFilePath == null)
                {
                    Console.WriteLine($"Output file path is not provided.");
                    return;
                }

                // Find files to analyze
                List<FileInfo> filesToAnalyze = new List<FileInfo>();
                FindJsonFilesInDirectoryRecursive(directoryPath, filesToAnalyze);

                // Log root directory
                Console.WriteLine(Environment.NewLine + Environment.NewLine + $"Directory: {directoryPath}");

                int numOfSuccesses = 0;
                using (IReportWriter reportWriter = this.GetReportWriter(reportFormat.ToString(), outputFilePath, directoryPath.FullName))
                {
                    List<FileInfo> filesFailed = new List<FileInfo>();
                    foreach (FileInfo file in filesToAnalyze)
                    {
                        int res = AnalyzeTemplate(file, null, reportFormat, outputFilePath, false, reportWriter);
                        if (res == 1)
                        {
                            numOfSuccesses++;
                        }
                        else if (res == -1)
                        {
                            filesFailed.Add(file);
                        }
                    }

                    Console.WriteLine(Environment.NewLine + $"Analyzed {numOfSuccesses} file(s).");
                    if (filesFailed.Count > 0)
                    {
                        Console.WriteLine($"Unable to analyze {filesFailed.Count} file(s):");
                        foreach (FileInfo failedFile in filesFailed)
                        {
                            Console.WriteLine($"\t{failedFile}");
                        }
                    }
                }

            }
            catch (Exception exp)
            {
                Console.WriteLine($"An exception occurred: {GetAllExceptionMessages(exp)}");
            }

        }

        private void FindJsonFilesInDirectoryRecursive(DirectoryInfo directoryPath, List<FileInfo> files) 
        {
            foreach (FileInfo file in directoryPath.GetFiles())
            {
                if (file.Extension.Equals(".json", StringComparison.OrdinalIgnoreCase))
                {
                    files.Add(file);
                }
            }
            foreach (DirectoryInfo dir in directoryPath.GetDirectories())
            {
                FindJsonFilesInDirectoryRecursive(dir, files);
            }
        }

        private bool IsValidSchema(string template)
        {
            JObject jsonTemplate = JObject.Parse(template);
            string schema = (string)jsonTemplate["$schema"];
            string[] validSchemas = { 
                "https://schema.management.azure.com/schemas/2015-01-01/deploymentTemplate.json#",
                "https://schema.management.azure.com/schemas/2019-04-01/deploymentTemplate.json#",
                "https://schema.management.azure.com/schemas/2018-05-01/subscriptionDeploymentTemplate.json#",
                "https://schema.management.azure.com/schemas/2019-08-01/tenantDeploymentTemplate.json#",
                "https://schema.management.azure.com/schemas/2019-08-01/managementGroupDeploymentTemplate.json#"};
            return validSchemas.Contains(schema);
        }

        private static string GetAllExceptionMessages(Exception exception)
        {
            string exceptionMessage = exception.Message;

            while (exception.InnerException != null)
            {
                exception = exception.InnerException;
                exceptionMessage += " - " + exception.Message;
            }

            return exceptionMessage;
        }

        private IReportWriter GetReportWriter(string reportFormat, FileInfo outputFile, string rootFolder = null)
        {
            if (Enum.TryParse<ReportFormat>(reportFormat, ignoreCase:true, out ReportFormat format))
            {
                switch (format)
                {
                    case ReportFormat.Sarif:
                        return new SarifReportWriter((FileInfoBase)outputFile, rootFolder);
                    case ReportFormat.Console:
                    default:
                        return new ConsoleReportWriter();
                }
            }
            return new ConsoleReportWriter();
        }
    }
}<|MERGE_RESOLUTION|>--- conflicted
+++ resolved
@@ -9,12 +9,9 @@
 using System.IO.Abstractions;
 using System.Linq;
 using System.Threading.Tasks;
-<<<<<<< HEAD
-using Microsoft.Azure.Templates.Analyzer.Reports;
-=======
 using Microsoft.Azure.Templates.Analyzer.Core;
 using Microsoft.Azure.Templates.Analyzer.Types;
->>>>>>> 8276f8ea
+using Microsoft.Azure.Templates.Analyzer.Reports;
 using Newtonsoft.Json.Linq;
 
 namespace Microsoft.Azure.Templates.Analyzer.Cli
@@ -133,20 +130,7 @@
                     return 0;
                 }
 
-<<<<<<< HEAD
-                var templateAnalyzer = new Core.TemplateAnalyzer(templateFileContents, parameterFileContents, templateFilePath.FullName);
-                IEnumerable<Types.IEvaluation> evaluations = templateAnalyzer.EvaluateRulesAgainstTemplate();
-=======
-                // Log info on file to be analyzed
-                string fileMetadata = Environment.NewLine + Environment.NewLine + $"File: {templateFilePath}";
-                if (parametersFilePath != null)
-                {
-                    fileMetadata += Environment.NewLine + $"Parameters File: {parametersFilePath}";
-                }
-                Console.WriteLine(fileMetadata);
-
                 IEnumerable<IEvaluation> evaluations = templateAnalyzer.AnalyzeTemplate(templateFileContents, parameterFileContents, templateFilePath.FullName);
->>>>>>> 8276f8ea
 
                 if (writer == null)
                 {
