﻿// Copyright (c) Microsoft Corporation.
// Licensed under the MIT License.

using System;
using System.Collections.Generic;
using System.CommandLine;
using System.CommandLine.Invocation;
using System.IO;
using System.IO.Abstractions;
using System.Linq;
using System.Reflection;
using System.Threading.Tasks;
using Microsoft.Azure.Templates.Analyzer.Core;
using Microsoft.Azure.Templates.Analyzer.Reports;
using Microsoft.Azure.Templates.Analyzer.Types;
using Microsoft.Extensions.Logging;
using Newtonsoft.Json;

namespace Microsoft.Azure.Templates.Analyzer.Cli
{
    /// <summary>
    /// Creates the command line for running the Template Analyzer. 
    /// Instantiates arguments that can be passed and different commands that can be invoked.
    /// </summary>
    internal class CommandLineParser
    {
        private readonly IReadOnlyList<string> validSchemas = new List<string> {
            "https://schema.management.azure.com/schemas/2015-01-01/deploymentTemplate.json#",
            "https://schema.management.azure.com/schemas/2019-04-01/deploymentTemplate.json#",
            "https://schema.management.azure.com/schemas/2018-05-01/subscriptionDeploymentTemplate.json#",
            "https://schema.management.azure.com/schemas/2019-08-01/tenantDeploymentTemplate.json#",
            "https://schema.management.azure.com/schemas/2019-08-01/managementGroupDeploymentTemplate.json#"
        }.AsReadOnly();

        private readonly IReadOnlyList<string> validTemplateProperties = new List<string> {
            "contentVersion",
            "apiProfile",
            "parameters",
            "variables",
            "functions",
            "resources",
            "outputs",
        }.AsReadOnly();

        private const string defaultConfigFileName = "configuration.json";

        private RootCommand rootCommand;
        private TemplateAnalyzer templateAnalyzer;

        private IReportWriter reportWriter;
        private ILogger logger;
        private SummaryLogger summaryLogger;
 
        /// <summary>
        /// Constructor for the command line parser. Sets up the command line API. 
        /// </summary>
        public CommandLineParser()
        {
            SetupCommandLineAPI();
        }

        /// <summary>
        /// Invoke the command line API using the provided arguments. 
        /// </summary>
        /// <param name="args">Arguments sent in via the command line</param>
        /// <returns>A Task that executes the command handler</returns>
        public async Task<int> InvokeCommandLineAPIAsync(string[] args)
        {
            return await rootCommand.InvokeAsync(args).ConfigureAwait(false);
        }

        private void SetupCommandLineAPI()
        {
            // Command line API is setup using https://github.com/dotnet/command-line-api

            rootCommand = new();
            rootCommand.Description = "Analyze Azure Resource Manager (ARM) Templates for security and best practice issues.";

            // Setup analyze-template and analyze-directory commands
            List<Command> allCommands = new()
            {
                SetupAnalyzeTemplateCommand(),
                SetupAnalyzeDirectoryCommand()
            };
            
            // Add all commands to root command
            allCommands.ForEach(rootCommand.AddCommand);

            // Setup options that apply to all commands
            SetupCommonOptionsForCommands(allCommands);
        }

        private Command SetupAnalyzeTemplateCommand()
        {
            Command analyzeTemplateCommand = new Command(
                "analyze-template",
<<<<<<< HEAD
                "Analyze a singe template");
            
            Argument<FileInfo> templateArgument = new Argument<FileInfo>(
                "template-file-path",
                "The ARM template to analyze");
            analyzeTemplateCommand.AddArgument(templateArgument);

            Option<FileInfo> parameterOption = new Option<FileInfo>(
                 "--parameters-file-path",
                 "The parameter file to use when parsing the specified ARM template");
            parameterOption.AddAlias("-p");
            analyzeTemplateCommand.AddOption(parameterOption);

            Option<FileInfo> configurationOption = new Option<FileInfo>(
                 "--config-file-path",
                 "The configuration file to use when parsing the specified ARM template");
            configurationOption.AddAlias("-c");
            analyzeTemplateCommand.AddOption(configurationOption);

            Option<ReportFormat> reportFormatOption = new Option<ReportFormat>(
                "--report-format",
                "Format of report to be generated");
            analyzeTemplateCommand.AddOption(reportFormatOption);

            Option<FileInfo> outputFileOption = new Option<FileInfo>(
                "--output-file-path",
                "The report file path");
            outputFileOption.AddAlias("-o");
            analyzeTemplateCommand.AddOption(outputFileOption);

            var verboseOption = new Option(
                "--verbose",
                "Shows details about the analysis");
            verboseOption.AddAlias("-v");
            analyzeTemplateCommand.AddOption(verboseOption);

            // Temporary PowerShell rule suppression until it will work nicely with SARIF
            Option ttkOption = new Option(
                "--run-powershell",
                "Run TTK against templates");
            analyzeTemplateCommand.AddOption(ttkOption);

            analyzeTemplateCommand.Handler = CommandHandler.Create<FileInfo, FileInfo, FileInfo, ReportFormat, FileInfo, bool, bool>(
                (templateFilePath, parametersFilePath, configurationsFilePath, reportFormat, outputFilePath, runPowershell, verbose) =>
                this.AnalyzeTemplate(templateFilePath, parametersFilePath, configurationsFilePath, reportFormat, outputFilePath, runPowershell, verbose));

            // Setup analyze-directory w/ directory argument and configuration file option
=======
                "Analyze a single template");

            analyzeTemplateCommand.AddArgument(
                new Argument<FileInfo>(
                    "template-file-path",
                    "The ARM template to analyze"));

            analyzeTemplateCommand.AddOption(
                new Option<FileInfo>(
                    new[] { "-p", "--parameters-file-path" },
                    "The parameter file to use when parsing the specified ARM template")
            );

            // Assign handler method
            analyzeTemplateCommand.Handler = CommandHandler.Create(
                GetType().GetMethod(
                    nameof(AnalyzeTemplateCommandHandler),
                    BindingFlags.Instance | BindingFlags.NonPublic),
                this);

            return analyzeTemplateCommand;
        }

        private Command SetupAnalyzeDirectoryCommand()
        {
>>>>>>> c72ce2d7
            Command analyzeDirectoryCommand = new Command(
                "analyze-directory",
                "Analyze all templates within a directory");

            analyzeDirectoryCommand.AddArgument(
                new Argument<DirectoryInfo>(
                    "directory-path",
                    "The directory to find ARM templates"));

            // Assign handler method
            analyzeDirectoryCommand.Handler = CommandHandler.Create(
                GetType().GetMethod(
                    nameof(AnalyzeDirectoryCommandHandler),
                    BindingFlags.Instance | BindingFlags.NonPublic),
                this);

            return analyzeDirectoryCommand;
        }

<<<<<<< HEAD
            analyzeDirectoryCommand.Handler = CommandHandler.Create<DirectoryInfo, FileInfo, ReportFormat, FileInfo, bool, bool>(
                (directoryPath, configurationsFilePath, reportFormat, outputFilePath, runPowershell, verbose) =>
                this.AnalyzeDirectory(directoryPath, configurationsFilePath,  reportFormat, outputFilePath, runPowershell, verbose));
=======
        private void SetupCommonOptionsForCommands(List<Command> commands)
        {
            List<Option> options = new()
            {            
                new Option<FileInfo>(
                    new[] { "-c", "--config-file-path" },
                    "The configuration file to use when parsing the specified ARM template"),

                new Option<ReportFormat>(
                    "--report-format",
                    "Format of report to be generated"),

                new Option<FileInfo>(
                    new[] { "-o", "--output-file-path" },
                    $"The report file path (required for --report-format {ReportFormat.Sarif})"),

                new Option(
                    new[] { "-v", "--verbose" },
                    "Shows details about the analysis"),

                new Option(
                    "--run-ttk",
                    "Run TTK against templates")
            };
                
            commands.ForEach(c => options.ForEach(c.AddOption));
        }
>>>>>>> c72ce2d7

        // Note: argument names must match command arguments/options (without "-" characters)
        private int AnalyzeTemplateCommandHandler(
            FileInfo templateFilePath,
            FileInfo parametersFilePath,
            FileInfo configFilePath,
            ReportFormat reportFormat,
            FileInfo outputFilePath,
            bool runTtk,
            bool verbose)
        {
            // Check that template file paths exist
            if (!templateFilePath.Exists)
            {
                Console.Error.WriteLine("Invalid template file path: {0}", templateFilePath);
                return (int)ExitCode.ErrorInvalidPath;
            }

            var setupResult = SetupAnalysis(configFilePath, directoryToAnalyze: null, reportFormat, outputFilePath, runTtk, verbose);
            if (setupResult != ExitCode.Success)
            {
                return (int)setupResult;
            }

<<<<<<< HEAD
        private int AnalyzeTemplate(FileInfo templateFilePath, FileInfo parametersFilePath, FileInfo configurationsFilePath, ReportFormat reportFormat, FileInfo outputFilePath, bool runPowershell, bool verbose, bool printMessageIfNotTemplate = true, IReportWriter writer = null, bool readConfigurationFile = true, ILogger logger = null)
        { 
            if (logger == null) {
                logger = CreateLogger(verbose);
=======
            // Verify the file is a valid template
            if (!IsValidTemplate(templateFilePath))
            {
                logger.LogError("File is not a valid ARM Template. File path: {templateFilePath}", templateFilePath.FullName);
                FinishAnalysis();
                return (int)ExitCode.ErrorInvalidARMTemplate;
>>>>>>> c72ce2d7
            }

            var analysisResult = AnalyzeTemplate(templateFilePath, parametersFilePath);

            FinishAnalysis();
            return (int)analysisResult;
        }

        // Note: argument names must match command arguments/options (without "-" characters)
        private int AnalyzeDirectoryCommandHandler(
            DirectoryInfo directoryPath,
            FileInfo configFilePath,
            ReportFormat reportFormat,
            FileInfo outputFilePath,
            bool runTtk,
            bool verbose)
        {
            if (!directoryPath.Exists)
            {
                Console.Error.WriteLine("Invalid directory: {0}", directoryPath);
                return (int)ExitCode.ErrorInvalidPath;
            }

            var setupResult = SetupAnalysis(configFilePath, directoryPath, reportFormat, outputFilePath, runTtk, verbose);
            if (setupResult != ExitCode.Success)
            {
                return (int)setupResult;
            }

            // Find files to analyze
            var filesToAnalyze = FindTemplateFilesInDirectory(directoryPath);

            // Log root directory info to be analyzed
            Console.WriteLine(Environment.NewLine + Environment.NewLine + $"Directory: {directoryPath}");

            int numOfFilesAnalyzed = 0;
            bool issueReported = false;
            var filesFailed = new List<FileInfo>();
            foreach (FileInfo file in filesToAnalyze)
            {
                ExitCode res = AnalyzeTemplate(file, null);

                if (res == ExitCode.Success || res == ExitCode.Violation)
                {
                    numOfFilesAnalyzed++;
                    issueReported |= res == ExitCode.Violation;
                }
<<<<<<< HEAD

                IEnumerable<IEvaluation> evaluations = templateAnalyzer.AnalyzeTemplate(templateFileContents, parameterFileContents, templateFilePath.FullName, usePowerShell: runPowershell, logger);

                if (writer == null)
=======
                else if (res == ExitCode.ErrorAnalysis)
>>>>>>> c72ce2d7
                {
                    filesFailed.Add(file);
                }
            }

            Console.WriteLine(Environment.NewLine + $"Analyzed {numOfFilesAnalyzed} {(numOfFilesAnalyzed == 1 ? "file" : "files")}.");

            ExitCode exitCode;
            if (filesFailed.Count > 0)
            {
                logger.LogError($"Unable to analyze {filesFailed.Count} {(filesFailed.Count == 1 ? "file" : "files")}: {string.Join(", ", filesFailed)}");
                exitCode = issueReported ? ExitCode.ErrorAndViolation : ExitCode.ErrorAnalysis;
            }
            else
            {
                exitCode = issueReported ? ExitCode.Violation : ExitCode.Success;
            }
            
            FinishAnalysis();
            
            return (int)exitCode;
        }

<<<<<<< HEAD
        private void AnalyzeDirectory(DirectoryInfo directoryPath, FileInfo configurationsFilePath, ReportFormat reportFormat, FileInfo outputFilePath, bool runPowershell, bool verbose)
        {
            var logger = CreateLogger(verbose);

=======
        private ExitCode AnalyzeTemplate(FileInfo templateFilePath, FileInfo parametersFilePath)
        { 
>>>>>>> c72ce2d7
            try
            {
                string templateFileContents = File.ReadAllText(templateFilePath.FullName);
                string parameterFileContents = parametersFilePath == null ? null : File.ReadAllText(parametersFilePath.FullName);

                IEnumerable<IEvaluation> evaluations = this.templateAnalyzer.AnalyzeTemplate(templateFileContents, parameterFileContents, templateFilePath.FullName);

                this.reportWriter.WriteResults(evaluations, (FileInfoBase)templateFilePath, (FileInfoBase)parametersFilePath);

<<<<<<< HEAD
                int numOfSuccesses = 0;
                using (IReportWriter reportWriter = this.GetReportWriter(reportFormat.ToString(), outputFilePath, directoryPath.FullName))
                {
                    var filesFailed = new List<FileInfo>();
                    foreach (FileInfo file in filesToAnalyze)
                    {
                        int res = AnalyzeTemplate(file, null, configurationsFilePath, reportFormat, outputFilePath, runPowershell, verbose, false, reportWriter, false, logger);
                        if (res == 0)
                        {
                            numOfSuccesses++;
                        }
                        else if (res == 1)
                        {
                            filesFailed.Add(file);
                        }
                    }

                    Console.WriteLine(Environment.NewLine + $"Analyzed {numOfSuccesses} file(s).");
                    if (filesFailed.Count > 0)
                    {
                        logger.LogError("Unable to analyze {numFilesFailed} file(s):", filesFailed.Count);
                        foreach (FileInfo failedFile in filesFailed)
                        {
                            logger.LogError("\t{failedFile}", failedFile);
                        }
                    }
                }
=======
                return evaluations.Any(e => !e.Passed) ? ExitCode.Violation : ExitCode.Success;
>>>>>>> c72ce2d7
            }
            catch (Exception exception)
            {
                logger.LogError(exception, "An exception occurred while analyzing a template");
                return ExitCode.ErrorAnalysis;
            }
        }

        private ExitCode SetupAnalysis(
            FileInfo configurationFile,
            DirectoryInfo directoryToAnalyze,
            ReportFormat reportFormat,
            FileInfo outputFilePath,
            bool runPowershell,
            bool verbose)
        {
            // Output file path must be specified if SARIF was chosen as the report format
            if (reportFormat == ReportFormat.Sarif && outputFilePath == null)
            {
                Console.Error.WriteLine("When using --report-format sarif flag, --output-file-path flag is required.");
                return ExitCode.ErrorMissingPath;
            }

            this.reportWriter = GetReportWriter(reportFormat, outputFilePath, directoryToAnalyze?.FullName);
            CreateLoggers(verbose);

            this.templateAnalyzer = TemplateAnalyzer.Create(runPowershell, this.logger);

            if (!TryReadConfigurationFile(configurationFile, out var config))
            {
                return ExitCode.ErrorInvalidConfiguration;
            }

            // Success from TryReadConfigurationFile means there wasn't an error looking for the config.
            // config could still be null if no path was specified in the command and no default exists.
            if (config != null)
            {
                this.templateAnalyzer.FilterRules(config);
            }

            return ExitCode.Success;
        }

        private void FinishAnalysis()
        {
            this.summaryLogger.SummarizeLogs();
            this.reportWriter?.Dispose();
        }

        private IEnumerable<FileInfo> FindTemplateFilesInDirectory(DirectoryInfo directoryPath) =>
            directoryPath.GetFiles(
                "*.json",
                new EnumerationOptions
                {
                    MatchCasing = MatchCasing.CaseInsensitive,
                    RecurseSubdirectories = true
                }
            ).Where(IsValidTemplate);

        private bool IsValidTemplate(FileInfo file)
        {
            using var fileStream = new StreamReader(file.OpenRead());
            var reader = new JsonTextReader(fileStream);

            reader.Read();
            if (reader.TokenType != JsonToken.StartObject)
            {
                return false;
            }

            while (reader.Read())
            {
                if (reader.Depth == 1 && reader.TokenType == JsonToken.PropertyName)
                {
                    if (string.Equals((string)reader.Value, "$schema", StringComparison.OrdinalIgnoreCase))
                    {
                        reader.Read();
                        if (reader.TokenType != JsonToken.String)
                        {
                            return false;
                        }

                        return validSchemas.Any(schema => string.Equals((string)reader.Value, schema, StringComparison.OrdinalIgnoreCase));
                    }
                    else if (!validTemplateProperties.Any(property => string.Equals((string)reader.Value, property, StringComparison.OrdinalIgnoreCase)))
                    {
                        return false;
                    }
                }
            }

            return false;
        }

        private static IReportWriter GetReportWriter(ReportFormat reportFormat, FileInfo outputFile, string rootFolder = null) =>
            reportFormat switch {
                ReportFormat.Sarif => new SarifReportWriter((FileInfoBase)outputFile, rootFolder),
                _ => new ConsoleReportWriter()
            };

        private void CreateLoggers(bool verbose)
        {
            this.summaryLogger = new SummaryLogger(verbose);

            using var loggerFactory = LoggerFactory.Create(builder =>
            {
                builder
                    .SetMinimumLevel(verbose ? LogLevel.Debug : LogLevel.Information)
                    .AddSimpleConsole(options =>
                    {
                        options.SingleLine = true;
                    })
                    .AddProvider(new SummaryLoggerProvider(summaryLogger));
            });

            if (this.reportWriter is SarifReportWriter sarifWriter)
            {
                loggerFactory.AddProvider(new SarifNotificationLoggerProvider(sarifWriter.SarifLogger));
            }

            this.logger = loggerFactory.CreateLogger("TemplateAnalyzerCli");
        }

        /// <summary>
        /// Reads a configuration file from disk. If no file was passed, checks the default directory for this file.
        /// </summary>
        /// <returns>True if: 
        ///   - the specified configuration file was read successfully,
        ///   - no config was specified and the default file doesn't exist,
        ///   - the default file exists and was read successfully.
        /// False otherwise.</returns>
        private bool TryReadConfigurationFile(FileInfo configurationFile, out ConfigurationDefinition config)
        {
            config = null;

            string configFilePath;
            if (configurationFile != null)
            {
                if (!configurationFile.Exists)
                {
                    // If a config file was specified in the command but doesn't exist, it's an error.
                    this.logger.LogError("Configuration file does not exist.");
                    return false;
                }
                configFilePath = configurationFile.FullName;
            }
            else
            {
                // Look for a config at the default location.
                // It's not required to exist, so if it doesn't, just return early.
                configFilePath = Path.Combine(AppContext.BaseDirectory, defaultConfigFileName);
                if (!File.Exists(configFilePath))
                    return true;
            }

            // At this point, an existing config file was found.
            // If there are any problems reading it, it's an error.

            this.logger.LogInformation($"Configuration File: {configFilePath}");

            string configContents;
            try
            {
                configContents = File.ReadAllText(configFilePath);
            }
            catch (Exception e)
            {
                this.logger.LogError(e, "Unable to read configuration file.");
                return false;
            }

            if (string.IsNullOrWhiteSpace(configContents))
            {
                this.logger.LogError("Configuration is empty.");
                return false;
            }

            try
            {
                config = JsonConvert.DeserializeObject<ConfigurationDefinition>(configContents);
                return true;
            }
            catch (Exception e)
            {
                this.logger.LogError(e, "Failed to parse configuration file.");
                return false;
            }
        }
    }
}<|MERGE_RESOLUTION|>--- conflicted
+++ resolved
@@ -50,7 +50,7 @@
         private IReportWriter reportWriter;
         private ILogger logger;
         private SummaryLogger summaryLogger;
- 
+
         /// <summary>
         /// Constructor for the command line parser. Sets up the command line API. 
         /// </summary>
@@ -82,7 +82,7 @@
                 SetupAnalyzeTemplateCommand(),
                 SetupAnalyzeDirectoryCommand()
             };
-            
+
             // Add all commands to root command
             allCommands.ForEach(rootCommand.AddCommand);
 
@@ -94,55 +94,6 @@
         {
             Command analyzeTemplateCommand = new Command(
                 "analyze-template",
-<<<<<<< HEAD
-                "Analyze a singe template");
-            
-            Argument<FileInfo> templateArgument = new Argument<FileInfo>(
-                "template-file-path",
-                "The ARM template to analyze");
-            analyzeTemplateCommand.AddArgument(templateArgument);
-
-            Option<FileInfo> parameterOption = new Option<FileInfo>(
-                 "--parameters-file-path",
-                 "The parameter file to use when parsing the specified ARM template");
-            parameterOption.AddAlias("-p");
-            analyzeTemplateCommand.AddOption(parameterOption);
-
-            Option<FileInfo> configurationOption = new Option<FileInfo>(
-                 "--config-file-path",
-                 "The configuration file to use when parsing the specified ARM template");
-            configurationOption.AddAlias("-c");
-            analyzeTemplateCommand.AddOption(configurationOption);
-
-            Option<ReportFormat> reportFormatOption = new Option<ReportFormat>(
-                "--report-format",
-                "Format of report to be generated");
-            analyzeTemplateCommand.AddOption(reportFormatOption);
-
-            Option<FileInfo> outputFileOption = new Option<FileInfo>(
-                "--output-file-path",
-                "The report file path");
-            outputFileOption.AddAlias("-o");
-            analyzeTemplateCommand.AddOption(outputFileOption);
-
-            var verboseOption = new Option(
-                "--verbose",
-                "Shows details about the analysis");
-            verboseOption.AddAlias("-v");
-            analyzeTemplateCommand.AddOption(verboseOption);
-
-            // Temporary PowerShell rule suppression until it will work nicely with SARIF
-            Option ttkOption = new Option(
-                "--run-powershell",
-                "Run TTK against templates");
-            analyzeTemplateCommand.AddOption(ttkOption);
-
-            analyzeTemplateCommand.Handler = CommandHandler.Create<FileInfo, FileInfo, FileInfo, ReportFormat, FileInfo, bool, bool>(
-                (templateFilePath, parametersFilePath, configurationsFilePath, reportFormat, outputFilePath, runPowershell, verbose) =>
-                this.AnalyzeTemplate(templateFilePath, parametersFilePath, configurationsFilePath, reportFormat, outputFilePath, runPowershell, verbose));
-
-            // Setup analyze-directory w/ directory argument and configuration file option
-=======
                 "Analyze a single template");
 
             analyzeTemplateCommand.AddArgument(
@@ -168,7 +119,6 @@
 
         private Command SetupAnalyzeDirectoryCommand()
         {
->>>>>>> c72ce2d7
             Command analyzeDirectoryCommand = new Command(
                 "analyze-directory",
                 "Analyze all templates within a directory");
@@ -188,15 +138,10 @@
             return analyzeDirectoryCommand;
         }
 
-<<<<<<< HEAD
-            analyzeDirectoryCommand.Handler = CommandHandler.Create<DirectoryInfo, FileInfo, ReportFormat, FileInfo, bool, bool>(
-                (directoryPath, configurationsFilePath, reportFormat, outputFilePath, runPowershell, verbose) =>
-                this.AnalyzeDirectory(directoryPath, configurationsFilePath,  reportFormat, outputFilePath, runPowershell, verbose));
-=======
         private void SetupCommonOptionsForCommands(List<Command> commands)
         {
             List<Option> options = new()
-            {            
+            {
                 new Option<FileInfo>(
                     new[] { "-c", "--config-file-path" },
                     "The configuration file to use when parsing the specified ARM template"),
@@ -214,13 +159,12 @@
                     "Shows details about the analysis"),
 
                 new Option(
-                    "--run-ttk",
-                    "Run TTK against templates")
+                    "--run-powershell",
+                    "Run PowerShell based checks against templates")
             };
-                
+
             commands.ForEach(c => options.ForEach(c.AddOption));
         }
->>>>>>> c72ce2d7
 
         // Note: argument names must match command arguments/options (without "-" characters)
         private int AnalyzeTemplateCommandHandler(
@@ -229,7 +173,7 @@
             FileInfo configFilePath,
             ReportFormat reportFormat,
             FileInfo outputFilePath,
-            bool runTtk,
+            bool runPowershell,
             bool verbose)
         {
             // Check that template file paths exist
@@ -239,25 +183,18 @@
                 return (int)ExitCode.ErrorInvalidPath;
             }
 
-            var setupResult = SetupAnalysis(configFilePath, directoryToAnalyze: null, reportFormat, outputFilePath, runTtk, verbose);
+            var setupResult = SetupAnalysis(configFilePath, directoryToAnalyze: null, reportFormat, outputFilePath, runPowershell, verbose);
             if (setupResult != ExitCode.Success)
             {
                 return (int)setupResult;
             }
 
-<<<<<<< HEAD
-        private int AnalyzeTemplate(FileInfo templateFilePath, FileInfo parametersFilePath, FileInfo configurationsFilePath, ReportFormat reportFormat, FileInfo outputFilePath, bool runPowershell, bool verbose, bool printMessageIfNotTemplate = true, IReportWriter writer = null, bool readConfigurationFile = true, ILogger logger = null)
-        { 
-            if (logger == null) {
-                logger = CreateLogger(verbose);
-=======
             // Verify the file is a valid template
             if (!IsValidTemplate(templateFilePath))
             {
                 logger.LogError("File is not a valid ARM Template. File path: {templateFilePath}", templateFilePath.FullName);
                 FinishAnalysis();
                 return (int)ExitCode.ErrorInvalidARMTemplate;
->>>>>>> c72ce2d7
             }
 
             var analysisResult = AnalyzeTemplate(templateFilePath, parametersFilePath);
@@ -272,7 +209,7 @@
             FileInfo configFilePath,
             ReportFormat reportFormat,
             FileInfo outputFilePath,
-            bool runTtk,
+            bool runPowershell,
             bool verbose)
         {
             if (!directoryPath.Exists)
@@ -281,7 +218,7 @@
                 return (int)ExitCode.ErrorInvalidPath;
             }
 
-            var setupResult = SetupAnalysis(configFilePath, directoryPath, reportFormat, outputFilePath, runTtk, verbose);
+            var setupResult = SetupAnalysis(configFilePath, directoryPath, reportFormat, outputFilePath, runPowershell, verbose);
             if (setupResult != ExitCode.Success)
             {
                 return (int)setupResult;
@@ -305,14 +242,7 @@
                     numOfFilesAnalyzed++;
                     issueReported |= res == ExitCode.Violation;
                 }
-<<<<<<< HEAD
-
-                IEnumerable<IEvaluation> evaluations = templateAnalyzer.AnalyzeTemplate(templateFileContents, parameterFileContents, templateFilePath.FullName, usePowerShell: runPowershell, logger);
-
-                if (writer == null)
-=======
                 else if (res == ExitCode.ErrorAnalysis)
->>>>>>> c72ce2d7
                 {
                     filesFailed.Add(file);
                 }
@@ -330,21 +260,14 @@
             {
                 exitCode = issueReported ? ExitCode.Violation : ExitCode.Success;
             }
-            
+
             FinishAnalysis();
-            
+
             return (int)exitCode;
         }
 
-<<<<<<< HEAD
-        private void AnalyzeDirectory(DirectoryInfo directoryPath, FileInfo configurationsFilePath, ReportFormat reportFormat, FileInfo outputFilePath, bool runPowershell, bool verbose)
-        {
-            var logger = CreateLogger(verbose);
-
-=======
         private ExitCode AnalyzeTemplate(FileInfo templateFilePath, FileInfo parametersFilePath)
-        { 
->>>>>>> c72ce2d7
+        {
             try
             {
                 string templateFileContents = File.ReadAllText(templateFilePath.FullName);
@@ -354,37 +277,7 @@
 
                 this.reportWriter.WriteResults(evaluations, (FileInfoBase)templateFilePath, (FileInfoBase)parametersFilePath);
 
-<<<<<<< HEAD
-                int numOfSuccesses = 0;
-                using (IReportWriter reportWriter = this.GetReportWriter(reportFormat.ToString(), outputFilePath, directoryPath.FullName))
-                {
-                    var filesFailed = new List<FileInfo>();
-                    foreach (FileInfo file in filesToAnalyze)
-                    {
-                        int res = AnalyzeTemplate(file, null, configurationsFilePath, reportFormat, outputFilePath, runPowershell, verbose, false, reportWriter, false, logger);
-                        if (res == 0)
-                        {
-                            numOfSuccesses++;
-                        }
-                        else if (res == 1)
-                        {
-                            filesFailed.Add(file);
-                        }
-                    }
-
-                    Console.WriteLine(Environment.NewLine + $"Analyzed {numOfSuccesses} file(s).");
-                    if (filesFailed.Count > 0)
-                    {
-                        logger.LogError("Unable to analyze {numFilesFailed} file(s):", filesFailed.Count);
-                        foreach (FileInfo failedFile in filesFailed)
-                        {
-                            logger.LogError("\t{failedFile}", failedFile);
-                        }
-                    }
-                }
-=======
                 return evaluations.Any(e => !e.Passed) ? ExitCode.Violation : ExitCode.Success;
->>>>>>> c72ce2d7
             }
             catch (Exception exception)
             {
@@ -480,7 +373,8 @@
         }
 
         private static IReportWriter GetReportWriter(ReportFormat reportFormat, FileInfo outputFile, string rootFolder = null) =>
-            reportFormat switch {
+            reportFormat switch
+            {
                 ReportFormat.Sarif => new SarifReportWriter((FileInfoBase)outputFile, rootFolder),
                 _ => new ConsoleReportWriter()
             };
