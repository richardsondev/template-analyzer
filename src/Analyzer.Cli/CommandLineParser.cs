﻿// Copyright (c) Microsoft Corporation.
// Licensed under the MIT License.

using System;
using System.Collections.Generic;
using System.CommandLine;
using System.CommandLine.Invocation;
using System.IO;
using System.Threading.Tasks;
using System.Linq;
using Newtonsoft.Json.Linq;

namespace Microsoft.Azure.Templates.Analyzer.Cli
{
    internal class CommandLineParser
    {
        RootCommand rootCommand;
        private readonly string IndentedNewLine = Environment.NewLine + "\t";
        private readonly string TwiceIndentedNewLine = Environment.NewLine + "\t\t";

        /// <summary>
        /// Constructor for the command line parser. Sets up the command line API. 
        /// </summary>
        public CommandLineParser()
        {
            SetupCommandLineAPI();
        }

        /// <summary>
        /// Invoke the command line API using the provided arguments. 
        /// </summary>
        /// <param name="args">Arguments sent in via the command line</param>
        /// <returns>A Task that executes the command handler</returns>
        public async Task InvokeCommandLineAPIAsync(string[] args)
        {
            await rootCommand.InvokeAsync(args).ConfigureAwait(false);
        }

        private RootCommand SetupCommandLineAPI()
        {
            // Command line API is setup using https://github.com/dotnet/command-line-api

            rootCommand = new RootCommand();
            rootCommand.Description = "Analyze Azure Resource Manager (ARM) Templates for security and best practice issues.";

            // Setup analyze-template w/ template file argument and parameter file option
            Command analyzeTemplateCommand = new Command(
                "analyze-template",
                "Analyze a singe template");
            
            Argument<FileInfo> templateArgument = new Argument<FileInfo>(
                "template-file-path",
                "The ARM template to analyze");
            analyzeTemplateCommand.AddArgument(templateArgument);

            Option<FileInfo> parameterOption = new Option<FileInfo>(
                 "--parameters-file-path",
                 "The parameter file to use when parsing the specified ARM template");
            parameterOption.AddAlias("-p");
            analyzeTemplateCommand.AddOption(parameterOption);            
            
            analyzeTemplateCommand.Handler = CommandHandler.Create<FileInfo, FileInfo>((templateFilePath, parametersFilePath) => this.AnalyzeTemplate(templateFilePath, parametersFilePath));

            // Setup analyze-directory w/ directory argument 
            Command analyzeDirectoryCommand = new Command(
                "analyze-directory", 
                "Analyze all templates within a directory");

            Argument<DirectoryInfo> directoryArgument = new Argument<DirectoryInfo>(
                "directory-path",
                "The directory to analyze");
            analyzeDirectoryCommand.AddArgument(directoryArgument);

            analyzeDirectoryCommand.Handler = CommandHandler.Create<DirectoryInfo>((directoryPath) => this.AnalyzeDirectory(directoryPath));

            // Add commands to root command
            rootCommand.AddCommand(analyzeTemplateCommand);
            rootCommand.AddCommand(analyzeDirectoryCommand);

            return rootCommand;
        }

        private void AnalyzeTemplate(FileInfo templateFilePath, FileInfo parametersFilePath, bool analyzeSingleTemplate = true)
        {
            try
            {

                string templateFileContents = File.ReadAllText(templateFilePath.FullName);
                string parameterFileContents = parametersFilePath == null ? null : File.ReadAllText(parametersFilePath.FullName);

                // Check that the schema is valid
                if (!isValidSchema(templateFileContents))
                {
                    if (analyzeSingleTemplate)
                    {
                        Console.WriteLine("File is not a valid ARM Template.");
                    }
                    return;
                }

                var templateAnalyzer = new Core.TemplateAnalyzer(templateFileContents, parameterFileContents, templateFilePath.FullName);
                IEnumerable<Types.IEvaluation> evaluations = templateAnalyzer.EvaluateRulesAgainstTemplate();

                // Log info on file to be analyzed
                string fileMetadata = Environment.NewLine + Environment.NewLine + $"File: {templateFilePath}";
                if (parametersFilePath != null)
                {
                    fileMetadata += Environment.NewLine + $"Parameters File: {parametersFilePath}";
                }
                Console.WriteLine(fileMetadata);

                var passedEvaluations = 0;

                foreach (var evaluation in evaluations)
                {
                    string resultString = GenerateResultString(evaluation);

                    if (!evaluation.Passed)
                    {
                        var output = $"{IndentedNewLine}{evaluation.RuleName}: {evaluation.RuleDescription}" +
                        $"{TwiceIndentedNewLine}More information: {evaluation.HelpUri}" +
                        $"{TwiceIndentedNewLine}Result: {(evaluation.Passed ? "Passed" : "Failed")} {resultString}";
                        Console.WriteLine(output);
                    }
                    else
                    {
                        passedEvaluations++;
                    }
                }

                Console.WriteLine($"{IndentedNewLine}Rules passed: {passedEvaluations}");
            }
            catch (Exception exp)
            {
                Console.WriteLine($"An exception occured: {GetAllExceptionMessages(exp)}");
            }
        }

<<<<<<< HEAD
        private void AnalyzeDirectory(DirectoryInfo directoryPath)
        {
            try {
                // Find files to analyze
                List<FileInfo> filesToAnalyze = new List<FileInfo>();
                FindTemplateInDirectory(directoryPath, filesToAnalyze);

                // Log root directory
                string directoryMetadata = Environment.NewLine + Environment.NewLine + $"Directory: {directoryPath}";
                Console.WriteLine(directoryMetadata);

                foreach (FileInfo fileToAnalyze in filesToAnalyze)
                {
                    AnalyzeTemplate(fileToAnalyze, null, false);
                }
            }
            catch (Exception exp)
            {
                Console.WriteLine($"An exception occured: {exp.Message}");
            }

        }

        private void FindTemplateInDirectory(DirectoryInfo directoryPath, List<FileInfo> files) 
        {
            try
            {
                foreach (FileInfo file in directoryPath.GetFiles())
                {
                    if (file.Extension.Equals(".json"))
                    {
                        files.Add(file);
                    }
                }
                foreach (DirectoryInfo dir in directoryPath.GetDirectories())
                {
                    FindTemplateInDirectory(dir, files);
                }
            }
            catch (Exception)
            {
                throw new Exception($"Unable to process directory ({directoryPath})");
            }
        }

        private bool isValidSchema(string template)
        {
            JObject jsonTemplate = JObject.Parse(template);
            string schema = (string)jsonTemplate["$schema"];
            string[] validSchemas = { 
                "https://schema.management.azure.com/schemas/2015-01-01/deploymentTemplate.json#",
                "https://schema.management.azure.com/schemas/2019-04-01/deploymentTemplate.json#",
                "https://schema.management.azure.com/schemas/2018-05-01/subscriptionDeploymentTemplate.json#",
                "https://schema.management.azure.com/schemas/2019-08-01/tenantDeploymentTemplate.json#",
                "https://schema.management.azure.com/schemas/2019-08-01/managementGroupDeploymentTemplate.json#"};
            return validSchemas.Contains(schema);
=======
        private static string GetAllExceptionMessages(Exception exception)
        {
            string exceptionMessage = exception.Message;

            while (exception.InnerException != null)
            {
                exception = exception.InnerException;
                exceptionMessage += " - " + exception.Message;
            }

            return exceptionMessage;
>>>>>>> c9f38aa4
        }

        private string GenerateResultString(Types.IEvaluation evaluation)
        {
            string resultString = "";

            if (!evaluation.Passed)
            {
                foreach (var result in evaluation.Results)
                {
                    if (!result.Passed)
                    {
                        resultString += $"{TwiceIndentedNewLine}Line: {result.LineNumber}";
                    }
                }

                foreach (var innerEvaluation in evaluation.Evaluations)
                {
                    resultString += GenerateResultString(innerEvaluation);
                }
            }

            return resultString;
        }
    }
}<|MERGE_RESOLUTION|>--- conflicted
+++ resolved
@@ -136,7 +136,6 @@
             }
         }
 
-<<<<<<< HEAD
         private void AnalyzeDirectory(DirectoryInfo directoryPath)
         {
             try {
@@ -193,7 +192,8 @@
                 "https://schema.management.azure.com/schemas/2019-08-01/tenantDeploymentTemplate.json#",
                 "https://schema.management.azure.com/schemas/2019-08-01/managementGroupDeploymentTemplate.json#"};
             return validSchemas.Contains(schema);
-=======
+        }
+
         private static string GetAllExceptionMessages(Exception exception)
         {
             string exceptionMessage = exception.Message;
@@ -205,7 +205,6 @@
             }
 
             return exceptionMessage;
->>>>>>> c9f38aa4
         }
 
         private string GenerateResultString(Types.IEvaluation evaluation)
