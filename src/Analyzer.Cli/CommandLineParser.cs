﻿// Copyright (c) Microsoft Corporation.
// Licensed under the MIT License.

using System;
using System.Collections.Generic;
using System.CommandLine;
using System.CommandLine.Invocation;
using System.IO;
using System.IO.Abstractions;
using System.Linq;
using System.Threading.Tasks;
using Microsoft.Azure.Templates.Analyzer.Core;
using Microsoft.Azure.Templates.Analyzer.Types;
using Microsoft.Azure.Templates.Analyzer.Reports;
using Microsoft.Extensions.Logging;
using Newtonsoft.Json.Linq;

namespace Microsoft.Azure.Templates.Analyzer.Cli
{
    /// <summary>
    /// Creates the command line for running the Template Analyzer. 
    /// Instantiates arguments that can be passed and different commands that can be invoked.
    /// </summary>
    internal class CommandLineParser
    {
        RootCommand rootCommand;

        private readonly TemplateAnalyzer templateAnalyzer;
        private readonly Dictionary<string, int> loggedErrors = new();
        private readonly Dictionary<string, int> loggedWarnings = new();

        /// <summary>
        /// Constructor for the command line parser. Sets up the command line API. 
        /// </summary>
        public CommandLineParser()
        {
            SetupCommandLineAPI();
            templateAnalyzer = TemplateAnalyzer.Create();
        }

        /// <summary>
        /// Invoke the command line API using the provided arguments. 
        /// </summary>
        /// <param name="args">Arguments sent in via the command line</param>
        /// <returns>A Task that executes the command handler</returns>
        public async Task<int> InvokeCommandLineAPIAsync(string[] args)
        {
            return await rootCommand.InvokeAsync(args).ConfigureAwait(false);
        }

        private RootCommand SetupCommandLineAPI()
        {
            // Command line API is setup using https://github.com/dotnet/command-line-api

            rootCommand = new RootCommand();
            rootCommand.Description = "Analyze Azure Resource Manager (ARM) Templates for security and best practice issues.";

            // Setup analyze-template w/ template file argument, parameter file option, and configuration file option
            Command analyzeTemplateCommand = new Command(
                "analyze-template",
                "Analyze a singe template");
            
            Argument<FileInfo> templateArgument = new Argument<FileInfo>(
                "template-file-path",
                "The ARM template to analyze");
            analyzeTemplateCommand.AddArgument(templateArgument);

            Option<FileInfo> parameterOption = new Option<FileInfo>(
                 "--parameters-file-path",
                 "The parameter file to use when parsing the specified ARM template");
            parameterOption.AddAlias("-p");
            analyzeTemplateCommand.AddOption(parameterOption);

            Option<FileInfo> configurationOption = new Option<FileInfo>(
                 "--config-file-path",
                 "The configuration file to use when parsing the specified ARM template");
            configurationOption.AddAlias("-c");
            analyzeTemplateCommand.AddOption(configurationOption);

            Option<ReportFormat> reportFormatOption = new Option<ReportFormat>(
                "--report-format",
                "Format of report to be generated");
            analyzeTemplateCommand.AddOption(reportFormatOption);

            Option<FileInfo> outputFileOption = new Option<FileInfo>(
                "--output-file-path",
                "The report file path");
            outputFileOption.AddAlias("-o");
            analyzeTemplateCommand.AddOption(outputFileOption);

            var verboseOption = new Option(
                "--verbose",
                "Shows details about the analysis");
            verboseOption.AddAlias("-v");
            analyzeTemplateCommand.AddOption(verboseOption);

            // Temporary PowerShell rule suppression until it will work nicely with SARIF
            Option ttkOption = new Option(
                "--run-ttk",
                "Run TTK against templates");
            analyzeTemplateCommand.AddOption(ttkOption);

            analyzeTemplateCommand.Handler = CommandHandler.Create<FileInfo, FileInfo, FileInfo, ReportFormat, FileInfo, bool, bool>(
                (templateFilePath, parametersFilePath, configFilePath, reportFormat, outputFilePath, runTtk, verbose) =>
                this.AnalyzeTemplate(templateFilePath, parametersFilePath, configFilePath, reportFormat, outputFilePath, runTtk, verbose));

            // Setup analyze-directory w/ directory argument and configuration file option
            Command analyzeDirectoryCommand = new Command(
                "analyze-directory", 
                "Analyze all templates within a directory");

            Argument<DirectoryInfo> directoryArgument = new Argument<DirectoryInfo>(
                "directory-path",
                "The directory to find ARM templates");
            analyzeDirectoryCommand.AddArgument(directoryArgument);

            analyzeDirectoryCommand.AddOption(configurationOption);
          
            analyzeDirectoryCommand.AddOption(reportFormatOption);
          
            analyzeDirectoryCommand.AddOption(outputFileOption);
          
            analyzeDirectoryCommand.AddOption(ttkOption);

            analyzeDirectoryCommand.AddOption(verboseOption);

            analyzeDirectoryCommand.Handler = CommandHandler.Create<DirectoryInfo, FileInfo, ReportFormat, FileInfo, bool, bool>(
                (directoryPath, configurationsFilePath, reportFormat, outputFilePath, runTtk, verbose) =>
                this.AnalyzeDirectory(directoryPath, configurationsFilePath,  reportFormat, outputFilePath, runTtk, verbose));

            // Add commands to root command
            rootCommand.AddCommand(analyzeTemplateCommand);
            rootCommand.AddCommand(analyzeDirectoryCommand);

            return rootCommand;
        }

        private int AnalyzeTemplate(FileInfo templateFilePath, FileInfo parametersFilePath, FileInfo configurationsFilePath, ReportFormat reportFormat, FileInfo outputFilePath, bool runTtk, bool verbose, bool printMessageIfNotTemplate = true, IReportWriter writer = null, bool readConfigurationFile = true, ILogger logger = null)
        { 
            bool disposeWriter = false;

            if (writer == null)
            {
                if (reportFormat == ReportFormat.Sarif && outputFilePath == null)
                {
                    // We can't use the logger for this error,
                    // because we need to get the writer to create the logger,
                    // but this check has to be done before getting the writer:
                    Console.WriteLine("When using --report-format sarif flag, --output-file-path flag is required.");
                    return (int)ExitCode.ErrorMissingPath;
                }

                writer = GetReportWriter(reportFormat, outputFilePath);
                disposeWriter = true;
            }

            if (logger == null)
            {
                logger = CreateLogger(verbose, reportFormat, writer);
            }

            try
            {
                // Check that template file paths exist
                if (!templateFilePath.Exists)
                {
                    logger.LogError("Invalid template file path: {templateFilePath}", templateFilePath);
                    return (int)ExitCode.ErrorInvalidPath;
                }

                string templateFileContents = File.ReadAllText(templateFilePath.FullName);
                string parameterFileContents = parametersFilePath == null ? null : File.ReadAllText(parametersFilePath.FullName);

                if (readConfigurationFile)
                {
                    templateAnalyzer.FilterRules(configurationsFilePath);
                }

                // Check that the schema is valid
                if (!templateFilePath.Extension.Equals(".json", StringComparison.OrdinalIgnoreCase) || !IsValidSchema(templateFileContents))
                {
                    if (printMessageIfNotTemplate)
                    {
                        logger.LogError("File is not a valid ARM Template. File path: {templateFilePath}", templateFilePath);
                    }
                    return (int)ExitCode.ErrorInvalidARMTemplate;
                }

                IEnumerable<IEvaluation> evaluations = templateAnalyzer.AnalyzeTemplate(templateFileContents, parameterFileContents, templateFilePath.FullName, usePowerShell: runTtk, logger);

                writer.WriteResults(evaluations, (FileInfoBase)templateFilePath, (FileInfoBase)parametersFilePath);

                return evaluations.Any(e => !e.Passed) ? (int)ExitCode.Violation : (int)ExitCode.Success;
            }
            catch (Exception exception)
            {
                logger.LogError(exception, "An exception occurred while analyzing a template");
                return (int)ExitCode.ErrorGeneric;
            }
            finally
            {
                if (disposeWriter && writer != null)
                {
                    writer.Dispose();

                    this.SummarizeLogs(verbose); // This block will only be executed if the CLI was called with analyze-template
                }
            }
        }

        private int AnalyzeDirectory(DirectoryInfo directoryPath, FileInfo configurationsFilePath, ReportFormat reportFormat, FileInfo outputFilePath, bool runTtk, bool verbose)
        {
            // Check that output file path provided for sarif report
            if (reportFormat == ReportFormat.Sarif && outputFilePath == null)
            {
                // We can't use the logger for this error,
                // because we need to get the writer to create the logger,
                // but this check has to be done before getting the writer:
                Console.WriteLine("When using --report-format sarif flag, --output-file-path flag is required.");
                return (int)ExitCode.ErrorMissingPath;
            }

            using var reportWriter = GetReportWriter(reportFormat, outputFilePath, directoryPath.FullName);

            var logger = CreateLogger(verbose, reportFormat, reportWriter);

            try
            {
                if (!directoryPath.Exists)
                {
                    logger.LogError("Invalid directory: {directoryPath}", directoryPath);
                    return (int)ExitCode.ErrorInvalidPath;
                }

                templateAnalyzer.FilterRules(configurationsFilePath);

                // Find files to analyze
                var filesToAnalyze = new List<FileInfo>();
                FindJsonFilesInDirectoryRecursive(directoryPath, filesToAnalyze);

                // Log root directory info to be analyzed
                Console.WriteLine(Environment.NewLine + Environment.NewLine + $"Directory: {directoryPath}");

                int numOfFilesAnalyzed = 0;
                bool issueReported = false;
                var filesFailed = new List<FileInfo>();
                foreach (FileInfo file in filesToAnalyze)
                {
                    int res = AnalyzeTemplate(file, null, configurationsFilePath, reportFormat, outputFilePath, runTtk, verbose, false, reportWriter, false, logger);
                    if (res == (int)ExitCode.Success)
                    {
                        numOfFilesAnalyzed++;
                    }
                    else if (res == (int)ExitCode.Violation)
                    {
                        numOfFilesAnalyzed++;
                        issueReported = true;
                    }
                    else if (res == (int)ExitCode.ErrorGeneric)
                    {
                        filesFailed.Add(file);
                    }
                }

                Console.WriteLine(Environment.NewLine + $"Analyzed {numOfFilesAnalyzed} file(s).");
                if (filesFailed.Count > 0)
                {
                    logger.LogError($"Unable to analyze {filesFailed.Count} file(s): {string.Join(", ", filesFailed)}");
                    return (int)(issueReported ? ExitCode.ErrorAndViolation : ExitCode.ErrorGeneric);
                }
                return issueReported ? (int)ExitCode.Violation : (int)ExitCode.Success;
            }
            catch (Exception exception)
            {
                logger.LogError(exception, "An exception occurred while analyzing the directory provided");
                return (int)ExitCode.ErrorGeneric;
            }
            finally
            {
                this.SummarizeLogs(verbose);
            }
        }

        private void FindJsonFilesInDirectoryRecursive(DirectoryInfo directoryPath, List<FileInfo> files) 
        {
            foreach (FileInfo file in directoryPath.GetFiles())
            {
                if (file.Extension.Equals(".json", StringComparison.OrdinalIgnoreCase))
                {
                    files.Add(file);
                }
            }
            foreach (DirectoryInfo dir in directoryPath.GetDirectories())
            {
                FindJsonFilesInDirectoryRecursive(dir, files);
            }
        }

        private bool IsValidSchema(string template)
        {
            JObject jsonTemplate = JObject.Parse(template);
            string schema = (string)jsonTemplate["$schema"];
            string[] validSchemas = { 
                "https://schema.management.azure.com/schemas/2015-01-01/deploymentTemplate.json#",
                "https://schema.management.azure.com/schemas/2019-04-01/deploymentTemplate.json#",
                "https://schema.management.azure.com/schemas/2018-05-01/subscriptionDeploymentTemplate.json#",
                "https://schema.management.azure.com/schemas/2019-08-01/tenantDeploymentTemplate.json#",
                "https://schema.management.azure.com/schemas/2019-08-01/managementGroupDeploymentTemplate.json#"};
            return validSchemas.Contains(schema);
        }

        private static IReportWriter GetReportWriter(ReportFormat reportFormat, FileInfo outputFile, string rootFolder = null)
        {
            switch (reportFormat)
            {
                case ReportFormat.Sarif:
                    return new SarifReportWriter((FileInfoBase)outputFile, rootFolder);
                case ReportFormat.Console:
                    return new ConsoleReportWriter();
                default:
                    return new ConsoleReportWriter();
            }
        }

        private ILogger CreateLogger(bool verbose, ReportFormat reportFormat, IReportWriter reportWriter)
        {
            var logLevel = verbose ? LogLevel.Debug : LogLevel.Information;

            using var loggerFactory = LoggerFactory.Create(builder =>
            {
                builder
                    .SetMinimumLevel(logLevel)
                    .AddSimpleConsole(options =>
                    {
                        options.SingleLine = true;
                    })
                    .AddProvider(new SummaryLoggerProvider(loggedErrors, loggedWarnings));
            });

            if (reportFormat == ReportFormat.Sarif)
            {
                var sarifLogger = ((SarifReportWriter)reportWriter).SarifLogger;

                loggerFactory.AddProvider(new SarifNotificationLoggerProvider(sarifLogger));
            }

            return loggerFactory.CreateLogger("TemplateAnalyzerCLI");
        }

        private void SummarizeLogs(bool verbose)
        {
            if (loggedErrors.Count > 0 || loggedWarnings.Count > 0)
            {
                Console.ForegroundColor = ConsoleColor.Red;

<<<<<<< HEAD
                Console.WriteLine($"\n{loggedErrors.Count} error(s) and {loggedWarnings.Count} warning(s) were found during the execution, please refer to the original messages above");

                if (!verbose)
                {
                    Console.WriteLine("The verbose mode (option -v or --verbose) can be used to obtain even more information about the execution");
                }
=======
                Console.WriteLine($"{Environment.NewLine}{loggedErrors.Count} error(s) and {loggedWarnings.Count} warning(s) were found during the execution, please refer to the original messages above. " +
                    "The verbose mode (option -v or --verbose) can be used to obtain even more information about the execution.");
>>>>>>> 0f88bb4c

                var printSummary = new Action<Dictionary<string, int>, string>((logs, description) => {
                    if (logs.Count > 0)
                    {
                        Console.WriteLine($"Summary of the {description}:");

                        foreach (KeyValuePair<string, int> log in logs)
                        {
                            Console.WriteLine($"\t{log.Value} instance(s) of: {log.Key}");

                        }
                    }
                });

                printSummary(loggedErrors, "errors");
                printSummary(loggedWarnings, "warnings");

                Console.ResetColor();
            }
        }
    }
}<|MERGE_RESOLUTION|>--- conflicted
+++ resolved
@@ -353,17 +353,12 @@
             {
                 Console.ForegroundColor = ConsoleColor.Red;
 
-<<<<<<< HEAD
-                Console.WriteLine($"\n{loggedErrors.Count} error(s) and {loggedWarnings.Count} warning(s) were found during the execution, please refer to the original messages above");
+                Console.WriteLine($"{Environment.NewLine}{loggedErrors.Count} error(s) and {loggedWarnings.Count} warning(s) were found during the execution, please refer to the original messages above");
 
                 if (!verbose)
                 {
                     Console.WriteLine("The verbose mode (option -v or --verbose) can be used to obtain even more information about the execution");
                 }
-=======
-                Console.WriteLine($"{Environment.NewLine}{loggedErrors.Count} error(s) and {loggedWarnings.Count} warning(s) were found during the execution, please refer to the original messages above. " +
-                    "The verbose mode (option -v or --verbose) can be used to obtain even more information about the execution.");
->>>>>>> 0f88bb4c
 
                 var printSummary = new Action<Dictionary<string, int>, string>((logs, description) => {
                     if (logs.Count > 0)
