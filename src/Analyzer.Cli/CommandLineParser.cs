﻿// Copyright (c) Microsoft Corporation.
// Licensed under the MIT License.

using System;
using System.Collections.Generic;
using System.CommandLine;
using System.CommandLine.Invocation;
using System.IO;
using System.IO.Abstractions;
using System.Linq;
using System.Threading.Tasks;
using Microsoft.Azure.Templates.Analyzer.Core;
using Microsoft.Azure.Templates.Analyzer.Types;
using Microsoft.Azure.Templates.Analyzer.Reports;
using Microsoft.Extensions.Logging;
using Newtonsoft.Json.Linq;

namespace Microsoft.Azure.Templates.Analyzer.Cli
{
    /// <summary>
    /// Creates the command line for running the Template Analyzer. 
    /// Instantiates arguments that can be passed and different commands that can be invoked.
    /// </summary>
    internal class CommandLineParser
    {
        RootCommand rootCommand;

        private readonly TemplateAnalyzer templateAnalyzer;

        /// <summary>
        /// Constructor for the command line parser. Sets up the command line API. 
        /// </summary>
        public CommandLineParser()
        {
            SetupCommandLineAPI();
            templateAnalyzer = TemplateAnalyzer.Create();
        }

        /// <summary>
        /// Invoke the command line API using the provided arguments. 
        /// </summary>
        /// <param name="args">Arguments sent in via the command line</param>
        /// <returns>A Task that executes the command handler</returns>
        public async Task<int> InvokeCommandLineAPIAsync(string[] args)
        {
            return await rootCommand.InvokeAsync(args).ConfigureAwait(false);
        }

        private RootCommand SetupCommandLineAPI()
        {
            // Command line API is setup using https://github.com/dotnet/command-line-api

            rootCommand = new RootCommand();
            rootCommand.Description = "Analyze Azure Resource Manager (ARM) Templates for security and best practice issues.";

            // Setup analyze-template w/ template file argument, parameter file option, and configuration file option
            Command analyzeTemplateCommand = new Command(
                "analyze-template",
                "Analyze a singe template");
            
            Argument<FileInfo> templateArgument = new Argument<FileInfo>(
                "template-file-path",
                "The ARM template to analyze");
            analyzeTemplateCommand.AddArgument(templateArgument);

            Option<FileInfo> parameterOption = new Option<FileInfo>(
                 "--parameters-file-path",
                 "The parameter file to use when parsing the specified ARM template");
            parameterOption.AddAlias("-p");
            analyzeTemplateCommand.AddOption(parameterOption);

            Option<FileInfo> configurationOption = new Option<FileInfo>(
                 "--config-file-path",
                 "The configuration file to use when parsing the specified ARM template");
            configurationOption.AddAlias("-c");
            analyzeTemplateCommand.AddOption(configurationOption);

            Option<ReportFormat> reportFormatOption = new Option<ReportFormat>(
                "--report-format",
                "Format of report to be generated");
            analyzeTemplateCommand.AddOption(reportFormatOption);

            Option<FileInfo> outputFileOption = new Option<FileInfo>(
                "--output-file-path",
                "The report file path");
            outputFileOption.AddAlias("-o");
            analyzeTemplateCommand.AddOption(outputFileOption);

            var verboseOption = new Option(
                "--verbose",
                "Shows details about the analysis");
            verboseOption.AddAlias("-v");
            analyzeTemplateCommand.AddOption(verboseOption);

            // Temporary PowerShell rule suppression until it will work nicely with SARIF
            Option ttkOption = new Option(
                "--run-ttk",
                "Run TTK against templates");
            analyzeTemplateCommand.AddOption(ttkOption);

            analyzeTemplateCommand.Handler = CommandHandler.Create<FileInfo, FileInfo, FileInfo, ReportFormat, FileInfo, bool, bool>(
                (templateFilePath, parametersFilePath, configFilePath, reportFormat, outputFilePath, runTtk, verbose) =>
                this.AnalyzeTemplate(templateFilePath, parametersFilePath, configFilePath, reportFormat, outputFilePath, runTtk, verbose));

            // Setup analyze-directory w/ directory argument and configuration file option
            Command analyzeDirectoryCommand = new Command(
                "analyze-directory", 
                "Analyze all templates within a directory");

            Argument<DirectoryInfo> directoryArgument = new Argument<DirectoryInfo>(
                "directory-path",
                "The directory to find ARM templates");
            analyzeDirectoryCommand.AddArgument(directoryArgument);

            analyzeDirectoryCommand.AddOption(configurationOption);
          
            analyzeDirectoryCommand.AddOption(reportFormatOption);
          
            analyzeDirectoryCommand.AddOption(outputFileOption);
          
            analyzeDirectoryCommand.AddOption(ttkOption);

            analyzeDirectoryCommand.AddOption(verboseOption);

            analyzeDirectoryCommand.Handler = CommandHandler.Create<DirectoryInfo, FileInfo, ReportFormat, FileInfo, bool, bool>(
                (directoryPath, configurationsFilePath, reportFormat, outputFilePath, runTtk, verbose) =>
                this.AnalyzeDirectory(directoryPath, configurationsFilePath,  reportFormat, outputFilePath, runTtk, verbose));

            // Add commands to root command
            rootCommand.AddCommand(analyzeTemplateCommand);
            rootCommand.AddCommand(analyzeDirectoryCommand);

            return rootCommand;
        }

        private int AnalyzeTemplate(FileInfo templateFilePath, FileInfo parametersFilePath, FileInfo configurationsFilePath, ReportFormat reportFormat, FileInfo outputFilePath, bool runTtk, bool verbose, bool printMessageIfNotTemplate = true, IReportWriter writer = null, bool readConfigurationFile = true, ILogger logger = null)
        { 
            bool disposeWriter = false;

            if (writer == null)
            {
                if (reportFormat == ReportFormat.Sarif && outputFilePath == null)
                {
                    // We can't use the logger for this error,
                    // because we need to get the writer to create the logger,
                    // but this check has to be done before getting the writer:
                    Console.WriteLine("Output file path was not provided.");
                    return 3;
                }

                writer = GetReportWriter(reportFormat, outputFilePath);
                disposeWriter = true;
            }

            if (logger == null)
            {
                logger = CreateLogger(verbose, reportFormat, writer);
            }

            try
            {
                // Check that template file paths exist
                if (!templateFilePath.Exists)
                {
                    logger.LogError("Invalid template file path: {templateFilePath}", templateFilePath);
                    return (int)ExitCode.ErrorInvalidPath;
                }

<<<<<<< HEAD
=======
                // Check that output file path provided for sarif report
                if (writer == null && reportFormat == ReportFormat.Sarif && outputFilePath == null)
                {
                    logger.LogError("When using --report-format sarif flag, --output-file-path flag is required.");
                    return (int)ExitCode.ErrorMissingPath;
                }

>>>>>>> 9e8d3222
                string templateFileContents = File.ReadAllText(templateFilePath.FullName);
                string parameterFileContents = parametersFilePath == null ? null : File.ReadAllText(parametersFilePath.FullName);

                if (readConfigurationFile)
                {
                    templateAnalyzer.FilterRules(configurationsFilePath);
                }

                // Check that the schema is valid
                if (!templateFilePath.Extension.Equals(".json", StringComparison.OrdinalIgnoreCase) || !IsValidSchema(templateFileContents))
                {
                    if (printMessageIfNotTemplate)
                    {
                        logger.LogError("File is not a valid ARM Template. File path: {templateFilePath}", templateFilePath);
                    }
                    return (int)ExitCode.ErrorInvalidARMTemplate;
                }

                IEnumerable<IEvaluation> evaluations = templateAnalyzer.AnalyzeTemplate(templateFileContents, parameterFileContents, templateFilePath.FullName, usePowerShell: runTtk, logger);

                writer.WriteResults(evaluations, (FileInfoBase)templateFilePath, (FileInfoBase)parametersFilePath);

                return evaluations.Any(e => !e.Passed) ? (int)ExitCode.Violation : (int)ExitCode.Success;
            }
            catch (Exception exception)
            {
<<<<<<< HEAD
                logger.LogError(exception, "An exception occurred while analyzing a template");
                return 1;
=======
                logger.LogError(GetExceptionMessage(exp));
                return (int)ExitCode.ErrorGeneric;
>>>>>>> 9e8d3222
            }
            finally
            {
                if (disposeWriter && writer != null)
                {
                    writer.Dispose();
                }
            }
        }

        private int AnalyzeDirectory(DirectoryInfo directoryPath, FileInfo configurationsFilePath, ReportFormat reportFormat, FileInfo outputFilePath, bool runTtk, bool verbose)
        {
            // Check that output file path provided for sarif report
            if (reportFormat == ReportFormat.Sarif && outputFilePath == null)
            {
                // We can't use the logger for this error,
                // because we need to get the writer to create the logger,
                // but this check has to be done before getting the writer:
                Console.WriteLine("Output file path was not provided.");
                return;
            }

            using var reportWriter = GetReportWriter(reportFormat, outputFilePath, directoryPath.FullName);

            var logger = CreateLogger(verbose, reportFormat, reportWriter);

            try
            {
                if (!directoryPath.Exists)
                {
                    logger.LogError("Invalid directory: {directoryPath}", directoryPath);
                    return (int)ExitCode.ErrorInvalidPath;
                }

<<<<<<< HEAD
=======
                // Check that output file path provided for sarif report
                if (reportFormat == ReportFormat.Sarif && outputFilePath == null)
                {
                    logger.LogError("When using --report-format sarif flag, --output-file-path flag is required.");
                    return (int)ExitCode.ErrorMissingPath;
                }

>>>>>>> 9e8d3222
                templateAnalyzer.FilterRules(configurationsFilePath);

                // Find files to analyze
                var filesToAnalyze = new List<FileInfo>();
                FindJsonFilesInDirectoryRecursive(directoryPath, filesToAnalyze);

                // Log root directory info to be analyzed
                Console.WriteLine(Environment.NewLine + Environment.NewLine + $"Directory: {directoryPath}");

<<<<<<< HEAD
                int numOfSuccesses = 0;
               
                var filesFailed = new List<FileInfo>();
                foreach (FileInfo file in filesToAnalyze)
=======
                int numOfFilesAnalyzed = 0;
                bool issueReported = false;
                using (IReportWriter reportWriter = this.GetReportWriter(reportFormat.ToString(), outputFilePath, directoryPath.FullName))
>>>>>>> 9e8d3222
                {
                    int res = AnalyzeTemplate(file, null, configurationsFilePath, reportFormat, outputFilePath, runTtk, verbose, false, reportWriter, false, logger);
                    if (res == 0)
                    {
<<<<<<< HEAD
                        numOfSuccesses++;
                    }
                    else if (res == 1)
                    {
                        filesFailed.Add(file);
=======
                        int res = AnalyzeTemplate(file, null, configurationsFilePath, reportFormat, outputFilePath, runTtk, verbose, false, reportWriter, false, logger);
                        if (res == (int)ExitCode.Success)
                        {
                            numOfFilesAnalyzed++;
                        }
                        else if (res == (int)ExitCode.Violation)
                        {
                            numOfFilesAnalyzed++;
                            issueReported = true;
                        }
                        else if (res == (int)ExitCode.ErrorGeneric)
                        {
                            filesFailed.Add(file);
                        }
                    }

                    Console.WriteLine(Environment.NewLine + $"Analyzed {numOfFilesAnalyzed} file(s).");
                    if (filesFailed.Count > 0)
                    {
                        logger.LogError("Unable to analyze {numFilesFailed} file(s):", filesFailed.Count);
                        foreach (FileInfo failedFile in filesFailed)
                        {
                            logger.LogError("\t{failedFile}", failedFile);
                        }
                        return (int)(issueReported ? ExitCode.ErrorAndViolation : ExitCode.ErrorGeneric);
>>>>>>> 9e8d3222
                    }
                    return issueReported ? (int)ExitCode.Violation : (int)ExitCode.Success;
                }

                Console.WriteLine(Environment.NewLine + $"Analyzed {numOfSuccesses} file(s).");
                if (filesFailed.Count > 0)
                {
                    logger.LogError($"Unable to analyze {filesFailed.Count} file(s): {string.Join(", ", filesFailed)}");
                }
            }
            catch (Exception exception)
            {
<<<<<<< HEAD
                logger.LogError(exception, "An exception occurred while analyzing the directory provided");
=======
                logger.LogError(GetExceptionMessage(exp));
                return (int)ExitCode.ErrorGeneric;
>>>>>>> 9e8d3222
            }
        }

        private void FindJsonFilesInDirectoryRecursive(DirectoryInfo directoryPath, List<FileInfo> files) 
        {
            foreach (FileInfo file in directoryPath.GetFiles())
            {
                if (file.Extension.Equals(".json", StringComparison.OrdinalIgnoreCase))
                {
                    files.Add(file);
                }
            }
            foreach (DirectoryInfo dir in directoryPath.GetDirectories())
            {
                FindJsonFilesInDirectoryRecursive(dir, files);
            }
        }

        private bool IsValidSchema(string template)
        {
            JObject jsonTemplate = JObject.Parse(template);
            string schema = (string)jsonTemplate["$schema"];
            string[] validSchemas = { 
                "https://schema.management.azure.com/schemas/2015-01-01/deploymentTemplate.json#",
                "https://schema.management.azure.com/schemas/2019-04-01/deploymentTemplate.json#",
                "https://schema.management.azure.com/schemas/2018-05-01/subscriptionDeploymentTemplate.json#",
                "https://schema.management.azure.com/schemas/2019-08-01/tenantDeploymentTemplate.json#",
                "https://schema.management.azure.com/schemas/2019-08-01/managementGroupDeploymentTemplate.json#"};
            return validSchemas.Contains(schema);
        }

        private static IReportWriter GetReportWriter(ReportFormat reportFormat, FileInfo outputFile, string rootFolder = null)
        {
            switch (reportFormat)
            {
                case ReportFormat.Sarif:
                    return new SarifReportWriter((FileInfoBase)outputFile, rootFolder);
                case ReportFormat.Console:
                    return new ConsoleReportWriter();
                default:
                    return new ConsoleReportWriter();
            }
        }

        private static ILogger CreateLogger(bool verbose, ReportFormat reportFormat, IReportWriter reportWriter)
        {
            var logLevel = verbose ? LogLevel.Debug : LogLevel.Information;

            using var loggerFactory = LoggerFactory.Create(builder =>
            {
                builder
                    .SetMinimumLevel(logLevel)
                    .AddSimpleConsole(options =>
                    {
                        options.SingleLine = true;
                    });
            });

            if (reportFormat == ReportFormat.Sarif)
            {
                var sarifLogger = ((SarifReportWriter)reportWriter).SarifLogger;

                loggerFactory.AddProvider(new SarifNotificationLoggerProvider(sarifLogger));
            }

            return loggerFactory.CreateLogger("TemplateAnalyzerCLI");
        }
    }
}<|MERGE_RESOLUTION|>--- conflicted
+++ resolved
@@ -144,8 +144,8 @@
                     // We can't use the logger for this error,
                     // because we need to get the writer to create the logger,
                     // but this check has to be done before getting the writer:
-                    Console.WriteLine("Output file path was not provided.");
-                    return 3;
+                    Console.WriteLine("When using --report-format sarif flag, --output-file-path flag is required.");
+                    return (int)ExitCode.ErrorMissingPath;
                 }
 
                 writer = GetReportWriter(reportFormat, outputFilePath);
@@ -166,16 +166,6 @@
                     return (int)ExitCode.ErrorInvalidPath;
                 }
 
-<<<<<<< HEAD
-=======
-                // Check that output file path provided for sarif report
-                if (writer == null && reportFormat == ReportFormat.Sarif && outputFilePath == null)
-                {
-                    logger.LogError("When using --report-format sarif flag, --output-file-path flag is required.");
-                    return (int)ExitCode.ErrorMissingPath;
-                }
-
->>>>>>> 9e8d3222
                 string templateFileContents = File.ReadAllText(templateFilePath.FullName);
                 string parameterFileContents = parametersFilePath == null ? null : File.ReadAllText(parametersFilePath.FullName);
 
@@ -202,13 +192,8 @@
             }
             catch (Exception exception)
             {
-<<<<<<< HEAD
                 logger.LogError(exception, "An exception occurred while analyzing a template");
-                return 1;
-=======
-                logger.LogError(GetExceptionMessage(exp));
                 return (int)ExitCode.ErrorGeneric;
->>>>>>> 9e8d3222
             }
             finally
             {
@@ -227,8 +212,8 @@
                 // We can't use the logger for this error,
                 // because we need to get the writer to create the logger,
                 // but this check has to be done before getting the writer:
-                Console.WriteLine("Output file path was not provided.");
-                return;
+                Console.WriteLine("When using --report-format sarif flag, --output-file-path flag is required.");
+                return (int)ExitCode.ErrorMissingPath;
             }
 
             using var reportWriter = GetReportWriter(reportFormat, outputFilePath, directoryPath.FullName);
@@ -243,16 +228,6 @@
                     return (int)ExitCode.ErrorInvalidPath;
                 }
 
-<<<<<<< HEAD
-=======
-                // Check that output file path provided for sarif report
-                if (reportFormat == ReportFormat.Sarif && outputFilePath == null)
-                {
-                    logger.LogError("When using --report-format sarif flag, --output-file-path flag is required.");
-                    return (int)ExitCode.ErrorMissingPath;
-                }
-
->>>>>>> 9e8d3222
                 templateAnalyzer.FilterRules(configurationsFilePath);
 
                 // Find files to analyze
@@ -262,71 +237,39 @@
                 // Log root directory info to be analyzed
                 Console.WriteLine(Environment.NewLine + Environment.NewLine + $"Directory: {directoryPath}");
 
-<<<<<<< HEAD
-                int numOfSuccesses = 0;
-               
+                int numOfFilesAnalyzed = 0;
+                bool issueReported = false;
                 var filesFailed = new List<FileInfo>();
                 foreach (FileInfo file in filesToAnalyze)
-=======
-                int numOfFilesAnalyzed = 0;
-                bool issueReported = false;
-                using (IReportWriter reportWriter = this.GetReportWriter(reportFormat.ToString(), outputFilePath, directoryPath.FullName))
->>>>>>> 9e8d3222
                 {
                     int res = AnalyzeTemplate(file, null, configurationsFilePath, reportFormat, outputFilePath, runTtk, verbose, false, reportWriter, false, logger);
-                    if (res == 0)
-                    {
-<<<<<<< HEAD
-                        numOfSuccesses++;
+                    if (res == (int)ExitCode.Success)
+                    {
+                        numOfFilesAnalyzed++;
                     }
-                    else if (res == 1)
+                    else if (res == (int)ExitCode.Violation)
+                    {
+                        numOfFilesAnalyzed++;
+                        issueReported = true;
+                    }
+                    else if (res == (int)ExitCode.ErrorGeneric)
                     {
                         filesFailed.Add(file);
-=======
-                        int res = AnalyzeTemplate(file, null, configurationsFilePath, reportFormat, outputFilePath, runTtk, verbose, false, reportWriter, false, logger);
-                        if (res == (int)ExitCode.Success)
-                        {
-                            numOfFilesAnalyzed++;
-                        }
-                        else if (res == (int)ExitCode.Violation)
-                        {
-                            numOfFilesAnalyzed++;
-                            issueReported = true;
-                        }
-                        else if (res == (int)ExitCode.ErrorGeneric)
-                        {
-                            filesFailed.Add(file);
-                        }
                     }
-
-                    Console.WriteLine(Environment.NewLine + $"Analyzed {numOfFilesAnalyzed} file(s).");
-                    if (filesFailed.Count > 0)
-                    {
-                        logger.LogError("Unable to analyze {numFilesFailed} file(s):", filesFailed.Count);
-                        foreach (FileInfo failedFile in filesFailed)
-                        {
-                            logger.LogError("\t{failedFile}", failedFile);
-                        }
-                        return (int)(issueReported ? ExitCode.ErrorAndViolation : ExitCode.ErrorGeneric);
->>>>>>> 9e8d3222
-                    }
-                    return issueReported ? (int)ExitCode.Violation : (int)ExitCode.Success;
-                }
-
-                Console.WriteLine(Environment.NewLine + $"Analyzed {numOfSuccesses} file(s).");
+                }
+
+                Console.WriteLine(Environment.NewLine + $"Analyzed {numOfFilesAnalyzed} file(s).");
                 if (filesFailed.Count > 0)
                 {
                     logger.LogError($"Unable to analyze {filesFailed.Count} file(s): {string.Join(", ", filesFailed)}");
-                }
+                    return (int)(issueReported ? ExitCode.ErrorAndViolation : ExitCode.ErrorGeneric);
+                }
+                return issueReported ? (int)ExitCode.Violation : (int)ExitCode.Success;
             }
             catch (Exception exception)
             {
-<<<<<<< HEAD
                 logger.LogError(exception, "An exception occurred while analyzing the directory provided");
-=======
-                logger.LogError(GetExceptionMessage(exp));
                 return (int)ExitCode.ErrorGeneric;
->>>>>>> 9e8d3222
             }
         }
 
