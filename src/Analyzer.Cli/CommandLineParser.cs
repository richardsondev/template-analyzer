--- conflicted
+++ resolved
@@ -255,7 +255,6 @@
 
             // Checks all top level properties for schema property. If schema is not found, will check property names against expected ARM template properties. If expected properties
             // are not found function will return false.
-<<<<<<< HEAD
 
             string[] validTemplateProperties =
             {
@@ -276,26 +275,10 @@
                "https://schema.management.azure.com/schemas/2019-08-01/managementGroupDeploymentTemplate.json#"
             };
 
-=======
->>>>>>> dabfe0a1
             while (reader.Read())
             {
                 if (reader.Depth == 1 && reader.TokenType == JsonToken.PropertyName)
                 {
-<<<<<<< HEAD
-
-=======
-                    string[] expectedProperties =
-                    {
-                        "contentVersion",
-                        "apiProfile",
-                        "parameters",
-                        "variables",
-                        "functions",
-                        "resources",
-                        "outputs",
-                    };
->>>>>>> dabfe0a1
 
                     if (reader.Value.ToString() == "$schema")
                     {
@@ -306,23 +289,9 @@
                             return false;
                         }
 
-<<<<<<< HEAD
-                        return validSchemas.Any(property => JsonToken.Equals(reader.Value,StringComparison.OrdinalIgnoreCase));
-                    }
-                    else if (!validTemplateProperties.Any(property => JsonToken.Equals(reader.Value, StringComparison.OrdinalIgnoreCase)))
-=======
-                        string[] validSchemas = {
-                            "https://schema.management.azure.com/schemas/2015-01-01/deploymentTemplate.json#",
-                            "https://schema.management.azure.com/schemas/2019-04-01/deploymentTemplate.json#",
-                            "https://schema.management.azure.com/schemas/2018-05-01/subscriptionDeploymentTemplate.json#",
-                            "https://schema.management.azure.com/schemas/2019-08-01/tenantDeploymentTemplate.json#",
-                            "https://schema.management.azure.com/schemas/2019-08-01/managementGroupDeploymentTemplate.json#"
-                        };
-
-                        return validSchemas.Contains(reader.Value);
-                    }
-                    else if (!expectedProperties.Contains(reader.Value))
->>>>>>> dabfe0a1
+                        return validSchemas.Any(schema => string.Equals((string)reader.Value, schema, StringComparison.OrdinalIgnoreCase)); 
+                    }
+                    else if (!validTemplateProperties.Any(property => string.Equals((string)reader.Value, property, StringComparison.OrdinalIgnoreCase)))
                     {
                         return false;
                     }
