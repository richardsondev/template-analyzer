﻿// Copyright (c) Microsoft Corporation.
// Licensed under the MIT License.

using System;
using System.Collections.Generic;
using System.CommandLine;
using System.CommandLine.Invocation;
using System.IO;
using System.IO.Abstractions;
using System.Linq;
using System.Threading.Tasks;
using Microsoft.Azure.Templates.Analyzer.Core;
using Microsoft.Azure.Templates.Analyzer.Reports;
using Microsoft.Azure.Templates.Analyzer.Types;
using Microsoft.Extensions.Logging;
using Newtonsoft.Json;
using Newtonsoft.Json.Linq;

namespace Microsoft.Azure.Templates.Analyzer.Cli
{
    /// <summary>
    /// Creates the command line for running the Template Analyzer. 
    /// Instantiates arguments that can be passed and different commands that can be invoked.
    /// </summary>
    internal class CommandLineParser
    {
        private RootCommand rootCommand;
        private TemplateAnalyzer templateAnalyzer;

<<<<<<< HEAD
        private IReportWriter reportWriter;
        private ILogger logger;
        private SummaryLogger summaryLogger;
=======
        private readonly TemplateAnalyzer templateAnalyzer;
        private readonly SummaryLoggerProvider summaryLoggerProvider;
 
        string[] validSchemas = {
               "https://schema.management.azure.com/schemas/2015-01-01/deploymentTemplate.json#",
               "https://schema.management.azure.com/schemas/2019-04-01/deploymentTemplate.json#",
               "https://schema.management.azure.com/schemas/2018-05-01/subscriptionDeploymentTemplate.json#",
               "https://schema.management.azure.com/schemas/2019-08-01/tenantDeploymentTemplate.json#",
               "https://schema.management.azure.com/schemas/2019-08-01/managementGroupDeploymentTemplate.json#"
        };

        string[] validTemplateProperties = {
                 "contentVersion",
                 "apiProfile",
                 "parameters",
                 "variables",
                 "functions",
                 "resources",
                 "outputs",
        };
>>>>>>> 42197132

        /// <summary>
        /// Constructor for the command line parser. Sets up the command line API. 
        /// </summary>
        public CommandLineParser()
        {
            SetupCommandLineAPI();
        }

        /// <summary>
        /// Invoke the command line API using the provided arguments. 
        /// </summary>
        /// <param name="args">Arguments sent in via the command line</param>
        /// <returns>A Task that executes the command handler</returns>
        public async Task<int> InvokeCommandLineAPIAsync(string[] args)
        {
            return await rootCommand.InvokeAsync(args).ConfigureAwait(false);
        }

        private RootCommand SetupCommandLineAPI()
        {
            // Command line API is setup using https://github.com/dotnet/command-line-api

            rootCommand = new RootCommand();
            rootCommand.Description = "Analyze Azure Resource Manager (ARM) Templates for security and best practice issues.";

            // Setup analyze-template w/ template file argument, parameter file option, and configuration file option
            Command analyzeTemplateCommand = new Command(
                "analyze-template",
                "Analyze a single template");

            Argument<FileInfo> templateArgument = new Argument<FileInfo>(
                "template-file-path",
                "The ARM template to analyze");
            analyzeTemplateCommand.AddArgument(templateArgument);

            Option<FileInfo> parameterOption = new Option<FileInfo>(
                 "--parameters-file-path",
                 "The parameter file to use when parsing the specified ARM template");
            parameterOption.AddAlias("-p");
            analyzeTemplateCommand.AddOption(parameterOption);

            Option<FileInfo> configurationOption = new Option<FileInfo>(
                 "--config-file-path",
                 "The configuration file to use when parsing the specified ARM template");
            configurationOption.AddAlias("-c");
            analyzeTemplateCommand.AddOption(configurationOption);

            Option<ReportFormat> reportFormatOption = new Option<ReportFormat>(
                "--report-format",
                "Format of report to be generated");
            analyzeTemplateCommand.AddOption(reportFormatOption);

            Option<FileInfo> outputFileOption = new Option<FileInfo>(
                "--output-file-path",
                "The report file path");
            outputFileOption.AddAlias("-o");
            analyzeTemplateCommand.AddOption(outputFileOption);

            var verboseOption = new Option(
                "--verbose",
                "Shows details about the analysis");
            verboseOption.AddAlias("-v");
            analyzeTemplateCommand.AddOption(verboseOption);

            // Temporary PowerShell rule suppression until it will work nicely with SARIF
            Option ttkOption = new Option(
                "--run-ttk",
                "Run TTK against templates");
            analyzeTemplateCommand.AddOption(ttkOption);

            analyzeTemplateCommand.Handler = CommandHandler.Create<FileInfo, FileInfo, FileInfo, ReportFormat, FileInfo, bool, bool>(
                (templateFilePath, parametersFilePath, configFilePath, reportFormat, outputFilePath, runTtk, verbose) =>
                this.AnalyzeTemplateCommandHandler(templateFilePath, parametersFilePath, configFilePath, reportFormat, outputFilePath, runTtk, verbose));

            // Setup analyze-directory w/ directory argument and configuration file option
            Command analyzeDirectoryCommand = new Command(
                "analyze-directory",
                "Analyze all templates within a directory");

            Argument<DirectoryInfo> directoryArgument = new Argument<DirectoryInfo>(
                "directory-path",
                "The directory to find ARM templates");
            analyzeDirectoryCommand.AddArgument(directoryArgument);

            analyzeDirectoryCommand.AddOption(configurationOption);

            analyzeDirectoryCommand.AddOption(reportFormatOption);

            analyzeDirectoryCommand.AddOption(outputFileOption);

            analyzeDirectoryCommand.AddOption(ttkOption);

            analyzeDirectoryCommand.AddOption(verboseOption);

            analyzeDirectoryCommand.Handler = CommandHandler.Create<DirectoryInfo, FileInfo, ReportFormat, FileInfo, bool, bool>(
                (directoryPath, configurationsFilePath, reportFormat, outputFilePath, runTtk, verbose) =>
<<<<<<< HEAD
                this.AnalyzeDirectoryCommandHandler(directoryPath, configurationsFilePath,  reportFormat, outputFilePath, runTtk, verbose));
=======
                this.AnalyzeDirectory(directoryPath, configurationsFilePath, reportFormat, outputFilePath, runTtk, verbose));
>>>>>>> 42197132

            // Add commands to root command
            rootCommand.AddCommand(analyzeTemplateCommand);
            rootCommand.AddCommand(analyzeDirectoryCommand);

            return rootCommand;
        }

<<<<<<< HEAD
        private int AnalyzeTemplateCommandHandler(
            FileInfo templateFilePath,
            FileInfo parametersFilePath,
            FileInfo configurationFilePath,
            ReportFormat reportFormat,
            FileInfo outputFilePath,
            bool runTtk,
            bool verbose)
        {
            // Check that template file paths exist
            if (!templateFilePath.Exists)
            {
                Console.Error.WriteLine("Invalid template file path: {0}", templateFilePath);
                return (int)ExitCode.ErrorInvalidPath;
            }
=======
        private int AnalyzeTemplate(FileInfo templateFilePath, FileInfo parametersFilePath, FileInfo configurationsFilePath, ReportFormat reportFormat, FileInfo outputFilePath, bool runTtk, bool verbose, bool printMessageIfNotTemplate = true, IReportWriter writer = null, bool readConfigurationFile = true, ILogger logger = null)
        {
            bool disposeWriter = false;
>>>>>>> 42197132

            var setupResult = SetupAnalysis(configurationFilePath, directoryToAnalyze: null, reportFormat, outputFilePath, runTtk, verbose);
            if (setupResult != ExitCode.Success)
            {
                return (int)setupResult;
            }

            // Check that the schema is valid
            if (!templateFilePath.Extension.Equals(".json", StringComparison.OrdinalIgnoreCase) || !IsValidSchema(File.ReadAllText(templateFilePath.FullName)))
            {
                logger.LogError("File is not a valid ARM Template. File path: {templateFilePath}", templateFilePath);
                FinishAnalysis();
                return (int)ExitCode.ErrorInvalidARMTemplate;
            }

            var analysisResult = AnalyzeTemplate(templateFilePath, parametersFilePath, this.reportWriter, this.logger);

            FinishAnalysis();
            return (int)analysisResult;
        }

        private int AnalyzeDirectoryCommandHandler(
            DirectoryInfo directoryPath,
            FileInfo configurationFilePath,
            ReportFormat reportFormat,
            FileInfo outputFilePath,
            bool runTtk,
            bool verbose)
        {
            if (!directoryPath.Exists)
            {
                Console.Error.WriteLine("Invalid directory: {0}", directoryPath);
                return (int)ExitCode.ErrorInvalidPath;
            }

            var setupResult = SetupAnalysis(configurationFilePath, directoryPath, reportFormat, outputFilePath, runTtk, verbose);
            if (setupResult != ExitCode.Success)
            {
                return (int)setupResult;
            }

            // Find files to analyze
            var filesToAnalyze = new List<FileInfo>();
            FindTemplateFilesInDirectoryRecursive(directoryPath, filesToAnalyze);

            // Log root directory info to be analyzed
            Console.WriteLine(Environment.NewLine + Environment.NewLine + $"Directory: {directoryPath}");

            int numOfFilesAnalyzed = 0;
            bool issueReported = false;
            var filesFailed = new List<FileInfo>();
            foreach (FileInfo file in filesToAnalyze)
            {
                ExitCode res = AnalyzeTemplate(file, null, reportWriter, logger);

                if (res == ExitCode.Success || res == ExitCode.Violation)
                {
                    numOfFilesAnalyzed++;
                    issueReported |= res == ExitCode.Violation;
                }
<<<<<<< HEAD
                else if (res == ExitCode.ErrorGeneric)
=======

                // Check that the schema is valid
                if (!templateFilePath.Extension.Equals(".json", StringComparison.OrdinalIgnoreCase) || !IsValidTemplate(templateFileContents))
>>>>>>> 42197132
                {
                    filesFailed.Add(file);
                }
            }

            Console.WriteLine(Environment.NewLine + $"Analyzed {numOfFilesAnalyzed} {(numOfFilesAnalyzed == 1 ? "file" : "files")}.");

            ExitCode exitCode;
            if (filesFailed.Count > 0)
            {
                logger.LogError($"Unable to analyze {filesFailed.Count} {(filesFailed.Count == 1 ? "file" : "files")}: {string.Join(", ", filesFailed)}");
                exitCode = issueReported ? ExitCode.ErrorAndViolation : ExitCode.ErrorGeneric;
            }
            else
            {
                exitCode = issueReported ? ExitCode.Violation : ExitCode.Success;
            }
            
            this.summaryLogger.SummarizeLogs();
            FinishAnalysis();
            
            return (int)exitCode;
        }

        private ExitCode AnalyzeTemplate(FileInfo templateFilePath, FileInfo parametersFilePath, IReportWriter writer, ILogger logger)
        { 
            try
            {
                string templateFileContents = File.ReadAllText(templateFilePath.FullName);
                string parameterFileContents = parametersFilePath == null ? null : File.ReadAllText(parametersFilePath.FullName);

                IEnumerable<IEvaluation> evaluations = this.templateAnalyzer.AnalyzeTemplate(templateFileContents, parameterFileContents, templateFilePath.FullName, logger);

                writer.WriteResults(evaluations, (FileInfoBase)templateFilePath, (FileInfoBase)parametersFilePath);

                return evaluations.Any(e => !e.Passed) ? ExitCode.Violation : ExitCode.Success;
            }
            catch (Exception exception)
            {
                logger.LogError(exception, "An exception occurred while analyzing a template");
                return ExitCode.ErrorGeneric;
            }
        }

        private ExitCode SetupAnalysis(
            FileInfo configurationFilePath,
            DirectoryInfo directoryToAnalyze,
            ReportFormat reportFormat,
            FileInfo outputFilePath,
            bool runPowershell,
            bool verbose)
        {
            // Output file path must be specified if SARIF was chosen as the report format
            if (reportFormat == ReportFormat.Sarif && outputFilePath == null)
            {
                Console.Error.WriteLine("When using --report-format sarif flag, --output-file-path flag is required.");
                return ExitCode.ErrorMissingPath;
            }

            this.reportWriter = GetReportWriter(reportFormat, outputFilePath, directoryToAnalyze?.FullName);
            CreateLoggers(verbose);

            this.templateAnalyzer = TemplateAnalyzer.Create(runPowershell);

            if (configurationFilePath != null)
            {
                ConfigurationDefinition config = ReadConfigurationFile(configurationFilePath);
                if (config == null)
                    return ExitCode.ErrorGeneric;

                this.templateAnalyzer.FilterRules(config);
            }

            return ExitCode.Success;
        }

        private void FinishAnalysis()
        {
            this.reportWriter?.Dispose();
        }

<<<<<<< HEAD
        private void FindTemplateFilesInDirectoryRecursive(DirectoryInfo directoryPath, List<FileInfo> files) 
=======
        private void FindJsonFilesInDirectoryRecursive(DirectoryInfo directoryPath, List<FileInfo> files)
>>>>>>> 42197132
        {
            foreach (FileInfo file in directoryPath.GetFiles())
            {
                if (file.Extension.Equals(".json", StringComparison.OrdinalIgnoreCase) && IsValidSchema(File.ReadAllText(file.FullName)))
                {
                    files.Add(file);
                }
            }
            foreach (DirectoryInfo dir in directoryPath.GetDirectories())
            {
                FindTemplateFilesInDirectoryRecursive(dir, files);
            }
        }

        private bool IsValidTemplate(string template)
        {
            var reader = new JsonTextReader(new StringReader(template));

            reader.Read();
            if (reader.TokenType != JsonToken.StartObject)
            {
                return false;
            }

            while (reader.Read())
            {
                if (reader.Depth == 1 && reader.TokenType == JsonToken.PropertyName)
                {
                    if (string.Equals((string)reader.Value, "$schema", StringComparison.OrdinalIgnoreCase))
                    {
                        reader.Read();
                        if (reader.TokenType != JsonToken.String)
                        {
                            return false;
                        }

                        return validSchemas.Any(schema => string.Equals((string)reader.Value, schema, StringComparison.OrdinalIgnoreCase));
                    }
                    else if (!validTemplateProperties.Any(property => string.Equals((string)reader.Value, property, StringComparison.OrdinalIgnoreCase)))
                    {
                        return false;
                    }
                }
            }

            return false;
        }

        private static IReportWriter GetReportWriter(ReportFormat reportFormat, FileInfo outputFile, string rootFolder = null) =>
            reportFormat switch {
                ReportFormat.Sarif => new SarifReportWriter((FileInfoBase)outputFile, rootFolder),
                _ => new ConsoleReportWriter()
            };

        private void CreateLoggers(bool verbose)
        {
            this.summaryLogger = new SummaryLogger(verbose);

            using var loggerFactory = LoggerFactory.Create(builder =>
            {
                builder
                    .SetMinimumLevel(verbose ? LogLevel.Debug : LogLevel.Information)
                    .AddSimpleConsole(options =>
                    {
                        options.SingleLine = true;
                    })
                    .AddProvider(new SummaryLoggerProvider(summaryLogger));
            });

            if (this.reportWriter is SarifReportWriter sarifWriter)
            {
                loggerFactory.AddProvider(new SarifNotificationLoggerProvider(sarifWriter.SarifLogger));
            }

            this.logger = loggerFactory.CreateLogger("TemplateAnalyzerCLI");
        }

        /// <summary>
        /// Reads a configuration file from disk. If no file was passed, checks the default directory for this file.
        /// </summary>
        private ConfigurationDefinition ReadConfigurationFile(FileInfo configurationFilePath)
        {
            this.logger.LogInformation($"Configuration File: {configurationFilePath.FullName}");

            if (!configurationFilePath.Exists)
            {
                this.logger.LogError("Configuration file does not exist.");
                return null;
            }
            
            string configContents;
            try
            {
                configContents = File.ReadAllText(configurationFilePath.FullName);
            }
            catch (Exception e)
            {
                this.logger.LogError("Unable to read configuration file.", e);
                return null;
            }

            if (string.IsNullOrWhiteSpace(configContents))
            {
                this.logger.LogError("Configuration is empty.");
                return null;
            }

            try
            {
                return JsonConvert.DeserializeObject<ConfigurationDefinition>(configContents);
            }
            catch (Exception e)
            {
                this.logger.LogError("Failed to parse configuration file.", e);
                return null;
            }
        }
    }
}<|MERGE_RESOLUTION|>--- conflicted
+++ resolved
@@ -14,7 +14,6 @@
 using Microsoft.Azure.Templates.Analyzer.Types;
 using Microsoft.Extensions.Logging;
 using Newtonsoft.Json;
-using Newtonsoft.Json.Linq;
 
 namespace Microsoft.Azure.Templates.Analyzer.Cli
 {
@@ -27,13 +26,9 @@
         private RootCommand rootCommand;
         private TemplateAnalyzer templateAnalyzer;
 
-<<<<<<< HEAD
         private IReportWriter reportWriter;
         private ILogger logger;
         private SummaryLogger summaryLogger;
-=======
-        private readonly TemplateAnalyzer templateAnalyzer;
-        private readonly SummaryLoggerProvider summaryLoggerProvider;
  
         string[] validSchemas = {
                "https://schema.management.azure.com/schemas/2015-01-01/deploymentTemplate.json#",
@@ -52,7 +47,6 @@
                  "resources",
                  "outputs",
         };
->>>>>>> 42197132
 
         /// <summary>
         /// Constructor for the command line parser. Sets up the command line API. 
@@ -150,11 +144,7 @@
 
             analyzeDirectoryCommand.Handler = CommandHandler.Create<DirectoryInfo, FileInfo, ReportFormat, FileInfo, bool, bool>(
                 (directoryPath, configurationsFilePath, reportFormat, outputFilePath, runTtk, verbose) =>
-<<<<<<< HEAD
                 this.AnalyzeDirectoryCommandHandler(directoryPath, configurationsFilePath,  reportFormat, outputFilePath, runTtk, verbose));
-=======
-                this.AnalyzeDirectory(directoryPath, configurationsFilePath, reportFormat, outputFilePath, runTtk, verbose));
->>>>>>> 42197132
 
             // Add commands to root command
             rootCommand.AddCommand(analyzeTemplateCommand);
@@ -163,7 +153,6 @@
             return rootCommand;
         }
 
-<<<<<<< HEAD
         private int AnalyzeTemplateCommandHandler(
             FileInfo templateFilePath,
             FileInfo parametersFilePath,
@@ -179,11 +168,6 @@
                 Console.Error.WriteLine("Invalid template file path: {0}", templateFilePath);
                 return (int)ExitCode.ErrorInvalidPath;
             }
-=======
-        private int AnalyzeTemplate(FileInfo templateFilePath, FileInfo parametersFilePath, FileInfo configurationsFilePath, ReportFormat reportFormat, FileInfo outputFilePath, bool runTtk, bool verbose, bool printMessageIfNotTemplate = true, IReportWriter writer = null, bool readConfigurationFile = true, ILogger logger = null)
-        {
-            bool disposeWriter = false;
->>>>>>> 42197132
 
             var setupResult = SetupAnalysis(configurationFilePath, directoryToAnalyze: null, reportFormat, outputFilePath, runTtk, verbose);
             if (setupResult != ExitCode.Success)
@@ -192,7 +176,7 @@
             }
 
             // Check that the schema is valid
-            if (!templateFilePath.Extension.Equals(".json", StringComparison.OrdinalIgnoreCase) || !IsValidSchema(File.ReadAllText(templateFilePath.FullName)))
+            if (!templateFilePath.Extension.Equals(".json", StringComparison.OrdinalIgnoreCase) || !IsValidTemplate(File.ReadAllText(templateFilePath.FullName)))
             {
                 logger.LogError("File is not a valid ARM Template. File path: {templateFilePath}", templateFilePath);
                 FinishAnalysis();
@@ -244,13 +228,7 @@
                     numOfFilesAnalyzed++;
                     issueReported |= res == ExitCode.Violation;
                 }
-<<<<<<< HEAD
                 else if (res == ExitCode.ErrorGeneric)
-=======
-
-                // Check that the schema is valid
-                if (!templateFilePath.Extension.Equals(".json", StringComparison.OrdinalIgnoreCase) || !IsValidTemplate(templateFileContents))
->>>>>>> 42197132
                 {
                     filesFailed.Add(file);
                 }
@@ -332,15 +310,11 @@
             this.reportWriter?.Dispose();
         }
 
-<<<<<<< HEAD
         private void FindTemplateFilesInDirectoryRecursive(DirectoryInfo directoryPath, List<FileInfo> files) 
-=======
-        private void FindJsonFilesInDirectoryRecursive(DirectoryInfo directoryPath, List<FileInfo> files)
->>>>>>> 42197132
         {
             foreach (FileInfo file in directoryPath.GetFiles())
             {
-                if (file.Extension.Equals(".json", StringComparison.OrdinalIgnoreCase) && IsValidSchema(File.ReadAllText(file.FullName)))
+                if (file.Extension.Equals(".json", StringComparison.OrdinalIgnoreCase) && IsValidTemplate(File.ReadAllText(file.FullName)))
                 {
                     files.Add(file);
                 }
