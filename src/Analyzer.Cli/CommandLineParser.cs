﻿// Copyright (c) Microsoft Corporation.
// Licensed under the MIT License.

using System;
using System.Collections.Generic;
using System.CommandLine;
using System.CommandLine.Invocation;
using System.IO;
using System.Threading.Tasks;

namespace Microsoft.Azure.Templates.Analyzer.Cli
{
    internal class CommandLineParser
    {
        RootCommand rootCommand;
        private readonly string IndentedNewLine = Environment.NewLine + "\t";
        private readonly string TwiceIndentedNewLine = Environment.NewLine + "\t\t";

        /// <summary>
        /// Constructor for the command line parser. Sets up the command line API. 
        /// </summary>
        public CommandLineParser()
        {
            SetupCommandLineAPI();
        }

        /// <summary>
        /// Invoke the command line API using the provided arguments. 
        /// </summary>
        /// <param name="args">Arguments sent in via the command line</param>
        /// <returns>A Task that executes the command handler</returns>
        public async Task InvokeCommandLineAPIAsync(string[] args)
        {
            await rootCommand.InvokeAsync(args).ConfigureAwait(false);
        }

        private RootCommand SetupCommandLineAPI()
        {
            // Command line API is setup using https://github.com/dotnet/command-line-api
            // Create a root command 
            rootCommand = new RootCommand();
            rootCommand.Description = "Analyze Azure Resource Manager (ARM) Templates for security and best practice issues.";

            // It has two commands - analyze-template and analyze-directory
            rootCommand.AddCommand(SetupAnalyzeTemplateCommand());

            rootCommand.AddCommand(SetupAnalyzeDirectoryCommand());
            
            return rootCommand;
        }

        private Command SetupAnalyzeTemplateCommand()
        {
            // Setup analyze-template 
            Command analyzeTemplateCommand = new Command("analyze-template");

            // Setup template option (JSON format)
            Option<FileInfo> templateOption = new Option<FileInfo>(
                    "--template-file-path",
                    "The ARM template to analyze")
            {
                IsRequired = true
            };
            templateOption.AddAlias("-t");
            analyzeTemplateCommand.AddOption(templateOption);

            // Setup parameter option
            Option<FileInfo> parameterOption = new Option<FileInfo>(
                    "--parameters-file-path",
                    "The parameter file to use when parsing the specified ARM template");
            parameterOption.AddAlias("-p");
            analyzeTemplateCommand.AddOption(parameterOption);
            
            // Setup output option
            analyzeTemplateCommand.AddOption(SetupOutputFileOption());

            analyzeTemplateCommand.Handler = CommandHandler.Create<FileInfo, FileInfo>((templateFilePath, parametersFilePath) =>
            {
                try
                {
<<<<<<< HEAD
                    Core.TemplateAnalyzer templateAnalyzer = new Core.TemplateAnalyzer(
                            File.ReadAllText(templateFilePath.FullName), 
                            parametersFilePath == null ? null : File.ReadAllText(parametersFilePath.FullName), 
                            templateFilePath.FullName);
=======
                    Core.TemplateAnalyzer templateAnalyzer = new Core.TemplateAnalyzer(File.ReadAllText(templateFilePath.FullName), parametersFilePath == null ? null : File.ReadAllText(parametersFilePath.FullName), templateFilePath.FullName);
>>>>>>> 3d981f8e
                    IEnumerable<Types.IEvaluation> evaluations = templateAnalyzer.EvaluateRulesAgainstTemplate();

                    string fileMetadata = Environment.NewLine + Environment.NewLine + $"File: {templateFilePath}";
                    if (parametersFilePath != null)
                    {
                        fileMetadata += Environment.NewLine + $"Parameters File: {parametersFilePath}";
                    }

                    Console.WriteLine(fileMetadata);

                    var passedEvaluations = 0;

                    foreach (var evaluation in evaluations)
                    {
                        string resultString = GenerateResultString(evaluation);
                        
                        if (!evaluation.Passed)
                        {
<<<<<<< HEAD
                            Console.WriteLine($"{IndentedNewLine}{evaluation.RuleName}: {evaluation.RuleDescription}{TwiceIndentedNewLine}Result: {(evaluation.Passed ? "Passed" : "Failed")} {resultString}");
=======
                            var output = $"{IndentedNewLine}{evaluation.RuleName}: {evaluation.RuleDescription}" +
                            $"{TwiceIndentedNewLine}More information: {evaluation.HelpUri}" +
                            $"{TwiceIndentedNewLine}Result: {(evaluation.Passed ? "Passed" : "Failed")} {resultString}";
                            Console.WriteLine(output);
>>>>>>> 3d981f8e
                        }
                        else
                        {
                            passedEvaluations++;
                        }
                    }

                    Console.WriteLine($"{IndentedNewLine}Rules passed: {passedEvaluations}");
                }
                catch (Exception exp)
                {
                    Console.WriteLine($"An exception occured: {exp.Message}");
                }

            });

            return analyzeTemplateCommand;
        }

        private string GenerateResultString(Types.IEvaluation evaluation)
        {
            string resultString = "";

            if (!evaluation.Passed)
            {
                foreach (var result in evaluation.Results)
                {
                    resultString += $"{TwiceIndentedNewLine}Line: {result.LineNumber}";
                }

                foreach (var innerEvaluation in evaluation.Evaluations)
                {
                    resultString += GenerateResultString(innerEvaluation);
                }
            }

            return resultString;
        }

        private Command SetupAnalyzeDirectoryCommand()
        {
            // Setup analyze-directory 
            Command analyzeDirectoryCommand = new Command("analyze-directory");

            Option<DirectoryInfo> directoryOption = new Option<DirectoryInfo>(
                    "--directory-path",
                    "Directory to search for ARM templates (.json file extension)")
            {
                IsRequired = true
            };
            directoryOption.AddAlias("-d");

            analyzeDirectoryCommand.AddOption(directoryOption);

            Option<bool> recursiveOption = new Option<bool>(
                    "--recursive",
                    "Search directory and all subdirectories");
            recursiveOption.AddAlias("-r");

            analyzeDirectoryCommand.AddOption(recursiveOption);

            analyzeDirectoryCommand.AddOption(SetupOutputFileOption());

            analyzeDirectoryCommand.Handler = CommandHandler.Create<DirectoryInfo, bool>((directoryPath, recursive) =>
            {
                // TODO: This needs to call the library and pass in a list of templates
            });

            return analyzeDirectoryCommand;
        }

        private Option SetupOutputFileOption()
        {
            Option<FileInfo> outputFileOption = new Option<FileInfo>(
                        "--output-path",
                        "Redirect output to specified file in JSON format");

            outputFileOption.AddAlias("-o");

            return outputFileOption;
        }
    }
}<|MERGE_RESOLUTION|>--- conflicted
+++ resolved
@@ -78,14 +78,10 @@
             {
                 try
                 {
-<<<<<<< HEAD
                     Core.TemplateAnalyzer templateAnalyzer = new Core.TemplateAnalyzer(
                             File.ReadAllText(templateFilePath.FullName), 
                             parametersFilePath == null ? null : File.ReadAllText(parametersFilePath.FullName), 
                             templateFilePath.FullName);
-=======
-                    Core.TemplateAnalyzer templateAnalyzer = new Core.TemplateAnalyzer(File.ReadAllText(templateFilePath.FullName), parametersFilePath == null ? null : File.ReadAllText(parametersFilePath.FullName), templateFilePath.FullName);
->>>>>>> 3d981f8e
                     IEnumerable<Types.IEvaluation> evaluations = templateAnalyzer.EvaluateRulesAgainstTemplate();
 
                     string fileMetadata = Environment.NewLine + Environment.NewLine + $"File: {templateFilePath}";
@@ -104,14 +100,10 @@
                         
                         if (!evaluation.Passed)
                         {
-<<<<<<< HEAD
-                            Console.WriteLine($"{IndentedNewLine}{evaluation.RuleName}: {evaluation.RuleDescription}{TwiceIndentedNewLine}Result: {(evaluation.Passed ? "Passed" : "Failed")} {resultString}");
-=======
                             var output = $"{IndentedNewLine}{evaluation.RuleName}: {evaluation.RuleDescription}" +
                             $"{TwiceIndentedNewLine}More information: {evaluation.HelpUri}" +
                             $"{TwiceIndentedNewLine}Result: {(evaluation.Passed ? "Passed" : "Failed")} {resultString}";
                             Console.WriteLine(output);
->>>>>>> 3d981f8e
                         }
                         else
                         {
