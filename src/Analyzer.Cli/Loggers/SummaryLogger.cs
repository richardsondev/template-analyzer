--- conflicted
+++ resolved
@@ -64,74 +64,46 @@
         /// </summary>
         public void SummarizeLogs()
         {
-<<<<<<< HEAD
             // Local function to describe a count by returning the number with the appropriate form
             // (singular or plural - just adding 's') of its description
             string DescNum(int count, string description) => $"{count} {description}{(count == 1 ? "" : "s")}";
 
-            if (loggedErrors.Count > 0 || loggedWarnings.Count > 0)
-            {
-                Console.ForegroundColor = loggedErrors.Count > 0 ? ConsoleColor.Red : ConsoleColor.Yellow;
-
-                Console.WriteLine($"{Environment.NewLine}{DescNum(loggedErrors.Values.Sum(), "error")} and {DescNum(loggedWarnings.Values.Sum(), "warning")} were found during the execution, please refer to the original messages above");
-
-                if (!this.verbose)
-=======
             Console.WriteLine($"{Environment.NewLine}Analysis output:");
             if (loggedErrors.Count > 0 || loggedWarnings.Count > 0)
             {                
-                if (!showVerboseMessage)
->>>>>>> 42197132
+                if (!this.verbose)
                 {
                     Console.WriteLine("\tThe verbose mode (option -v or --verbose) can be used to obtain even more information about the execution.");
                 }
-<<<<<<< HEAD
 
                 void PrintSummary(Dictionary<string, int> logs, string description)
                 {
-=======
-                var printSummary = new Action<Dictionary<string, int>, string>((logs, description) => {
->>>>>>> 42197132
                     if (logs.Count > 0)
                     {
                         Console.WriteLine($"{Environment.NewLine}\tSummary of the {description}:");
 
                         foreach (KeyValuePair<string, int> log in logs)
                         {
-<<<<<<< HEAD
-                            Console.WriteLine($"\t{DescNum(log.Value, "instance")} of: {log.Key}");
-=======
-                            Console.WriteLine($"\t\t{log.Value} instance(s) of: {log.Key}");
->>>>>>> 42197132
+                            Console.WriteLine($"\t\t{DescNum(log.Value, "instance")} of: {log.Key}");
                         }
                     }
                 }
 
-<<<<<<< HEAD
-                PrintSummary(loggedErrors, "errors");
-=======
                 Console.ForegroundColor = ConsoleColor.Yellow;
-                printSummary(loggedWarnings, "warnings");
+                PrintSummary(loggedWarnings, "warnings");
 
                 Console.ForegroundColor = ConsoleColor.Red;
-                printSummary(loggedErrors, "errors");
+                PrintSummary(loggedErrors, "errors");
                 Console.ResetColor();
->>>>>>> 42197132
 
                 if (loggedWarnings.Count > 0)
                     Console.ForegroundColor = ConsoleColor.Yellow;
-<<<<<<< HEAD
-                }
-
-                PrintSummary(loggedWarnings, "warnings");
-=======
-                Console.WriteLine($"{Environment.NewLine}\t{loggedWarnings.Count} Warning(s)");
+                Console.WriteLine($"{Environment.NewLine}\t{DescNum(loggedWarnings.Values.Sum(), "Warning")}");
                 Console.ResetColor();
->>>>>>> 42197132
 
                 if (loggedErrors.Count > 0)
                     Console.ForegroundColor = ConsoleColor.Red;
-                Console.WriteLine($"\t{loggedErrors.Count} Error(s)");
+                Console.WriteLine($"\t{DescNum(loggedErrors.Values.Sum(), "Error")}");
                 Console.ResetColor();
             }
             else
