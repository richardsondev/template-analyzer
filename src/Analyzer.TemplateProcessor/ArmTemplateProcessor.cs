﻿// Copyright (c) Microsoft Corporation.
// Licensed under the MIT License.

using System;
using System.Collections.Generic;
using System.Linq;
using Azure.Deployments.Core.Configuration;
using Azure.Deployments.Core.Definitions.Schema;
using Azure.Deployments.Core.Resources;
using Azure.Deployments.Expression.Engines;
using Azure.Deployments.Templates.Engines;
using Azure.Deployments.Templates.Expressions;
using Azure.Deployments.Templates.Extensions;
using Microsoft.Azure.Templates.Analyzer.Utilities;
using Microsoft.Extensions.Logging;
using Microsoft.WindowsAzure.ResourceStack.Common.Collections;
using Microsoft.WindowsAzure.ResourceStack.Common.Extensions;
using Newtonsoft.Json;
using Newtonsoft.Json.Linq;

namespace Microsoft.Azure.Templates.Analyzer.TemplateProcessor
{
    /// <summary>
    /// Contains functionality to process all language expressions in ARM templates. 
    /// Generates placeholder values when parameter values are not provided.
    /// </summary>
    public class ArmTemplateProcessor
    {
        private readonly string armTemplate;
        private readonly string apiVersion;
        private readonly ILogger logger;
        private Dictionary<string, List<string>> originalToExpandedMapping = new Dictionary<string, List<string>>();
        private Dictionary<string, string> expandedToOriginalMapping = new Dictionary<string, string>();
        private Dictionary<string, (TemplateResource resource, string expandedPath)> flattenedResources = new Dictionary<string, (TemplateResource, string)>(StringComparer.OrdinalIgnoreCase);

        /// <summary>
        /// Mapping between resources in the expanded template to their original resource in 
        /// the original template. Used to get line numbers.
        /// The key is the path in the expanded template with value being the path
        /// in the original template.
        /// </summary>
        public Dictionary<string, string> ResourceMappings = new Dictionary<string, string>();

        /// <summary>
        ///  Constructor for the ARM Template Processing library
        /// </summary>
        /// <param name="armTemplate">The ARM Template <c>JSON</c>. Must follow this schema: https://schema.management.azure.com/schemas/2019-04-01/deploymentTemplate.json#</param>
        /// <param name="apiVersion">The deployment API version. Must be a valid version from the deploymetns list here: https://docs.microsoft.com/azure/templates/microsoft.resources/allversions</param>
        /// <param name="logger">A logger to report errors and debug information</param>
        public ArmTemplateProcessor(string armTemplate, string apiVersion = "2020-01-01", ILogger logger = null)
        {
            this.armTemplate = armTemplate;
            this.apiVersion = apiVersion;
            this.logger = logger;
        }

        /// <summary>
        /// Processes the ARM template with placeholder parameters and deployment metadata.
        /// </summary>
        /// <returns>The processed template as a <c>JSON</c> object.</returns>
        public JToken ProcessTemplate()
        {
            return ProcessTemplate(null, null);
        }

        /// <summary>
        /// Processes the ARM template with provided parameters and placeholder deployment metadata.
        /// </summary>
        /// <param name="parameters">The template parameters and their values <c>JSON</c>. Must follow this schema: https://schema.management.azure.com/schemas/2015-01-01/deploymentParameters.json#</param>
        /// <returns>The processed template as a <c>JSON</c> object.</returns>
        public JToken ProcessTemplate(string parameters)
        {
            return ProcessTemplate(parameters, null);
        }

        /// <summary>
        /// Processes the ARM template with provided parameters and deployment metadata.
        /// </summary>
        /// <param name="parameters">The template parameters and their values <c>JSON</c>. Must follow this schema: https://schema.management.azure.com/schemas/2015-01-01/deploymentParameters.json#</param>
        /// <param name="metadata">The deployment metadata <c>JSON</c>.</param>
        /// <returns>The processed template as a <c>JSON</c> object.</returns>
        public JToken ProcessTemplate(string parameters, string metadata)
        {
            InsensitiveDictionary<JToken> parametersDictionary = PopulateParameters(string.IsNullOrEmpty(parameters) ? PlaceholderInputGenerator.GeneratePlaceholderParameters(armTemplate) : parameters);
            InsensitiveDictionary<JToken> metadataDictionary = string.IsNullOrEmpty(metadata) ? PlaceholderInputGenerator.GeneratePlaceholderDeploymentMetadata() : PopulateDeploymentMetadata(metadata);

            var template = ParseAndValidateTemplate(parametersDictionary, metadataDictionary);

            return template.ToJToken();
        }

        /// <summary>
        /// Parses and validates the template.
        /// </summary>
        /// <param name="parameters">The template parameters</param>
        /// <param name="metadata">The deployment metadata</param>
        /// <returns>The processed template as a Template object.</returns>
        internal Template ParseAndValidateTemplate(InsensitiveDictionary<JToken> parameters, InsensitiveDictionary<JToken> metadata)
        {
            Dictionary<string, (string, int)> copyNameMap = new Dictionary<string, (string, int)>();

            Template template = TemplateEngine.ParseTemplate(armTemplate);

            TemplateEngine.ValidateTemplate(template, apiVersion, TemplateDeploymentScope.NotSpecified);

            TemplateEngine.ParameterizeTemplate(
                inputParameters: parameters,
                template: template,
                metadata: metadata);

            SetOriginalResourceNames(template);

            // If there are resources using copies, the original resource will
            // be removed from template.Resources and the copies will be added instead,
            // to the end of the array. This means that OriginalName will be lost
            // in the resource and will be out of order.
            // To work around this, build a map of copy name to OriginalName and index
            // so OriginalName can be updated and the order fixed after copies are finished
            for (int i = 0; i < template.Resources.Length; i++)
            {
                var resource = template.Resources[i];
                if (resource.Copy != null) copyNameMap[resource.Copy.Name.Value] = (resource.OriginalName, i);
            }

            var managementGroupName = metadata["managementGroup"]["name"].ToString();
            var subscriptionId = metadata["subscription"]["subscriptionId"].ToString();
            var resourceGroupName = metadata["resourceGroup"]["name"].ToString();

            try
            {
                TemplateEngine.ProcessTemplateLanguageExpressions(managementGroupName, subscriptionId, resourceGroupName, template, apiVersion);
            }
            catch (Exception ex)
            {
                if (ex.Message.Contains("incorrect segment lengths")) {
                    // Processing stops when the error is found: some resources could be missing
                    // information that is needed for the remaining template processing,
                    // like updated values in their DependsOn and Name properties
                    throw;
                }

                // Do not throw if there was another issue with evaluating language expressions

                logger?.LogWarning(ex, "An exception occurred when processing the template language expressions");
            }

            MapTopLevelResources(template, copyNameMap);

            TemplateEngine.ValidateProcessedTemplate(template, apiVersion, TemplateDeploymentScope.NotSpecified);

            template = ProcessResourcesAndOutputs(template);

            return template;
        }

        /// <summary>
        /// Processes each resource for language expressions and parent resources as well
        /// as processes language expressions for outputs.
        /// </summary>
        /// <param name="template">Template being processed.</param>
        /// <returns>Template after processing resources and outputs.</returns>
        internal Template ProcessResourcesAndOutputs(Template template)
        {
            var evaluationHelper = GetTemplateFunctionEvaluationHelper(template);
            SaveFlattenedResources(template.Resources);

            foreach ((var resourceNameAndType, var resourceInfo) in flattenedResources)
            {
                ProcessTemplateResourceLanguageExpressions(resourceInfo.resource, evaluationHelper);

                CopyResourceDependants(resourceInfo.resource);

                if (!ResourceMappings.ContainsKey(resourceInfo.resource.Path))
                {
                    AddResourceMapping(resourceInfo.expandedPath, resourceInfo.resource.Path);
                }

                resourceInfo.resource.Type.Value = resourceNameAndType.Split(" ")[1];
            }

            if ((template.Outputs?.Count ?? 0) > 0)
            {
                // Recreate evaluation helper with newly parsed properties
                evaluationHelper = GetTemplateFunctionEvaluationHelper(template);

                foreach (var outputKey in template.Outputs.Keys.ToList())
                {
                    try
                    {
                        template.Outputs[outputKey].Value.Value = ExpressionsEngine.EvaluateLanguageExpressionsRecursive(
                            root: template.Outputs[outputKey].Value.Value,
                            evaluationContext: evaluationHelper.EvaluationContext);
                    }
                    catch (Exception)
                    {
<<<<<<< HEAD
                        logger?.LogWarning("The parsing of a template output failed. Output name: {outputName}. Output value: {outputValue}", outputKey, template.Outputs[outputKey]?.Value?.Value.ToString());
=======
                        logger?.LogWarning("The parsing of a template output failed. Output name: {outputName}. Output value: {outputValue}", outputKey, template.Outputs[outputKey]?.Value?.Value?.ToString());
>>>>>>> 0fcc166f

                        template.Outputs[outputKey].Value.Value = new JValue("NOT_PARSED");
                    }
                }
            }

            return template;
        }

        /// <summary>
        /// Copies child resources into sub resources for parent resources.
        /// </summary>
        /// <param name="templateResource">The child resource.</param>
        internal void CopyResourceDependants(TemplateResource templateResource)
        {
            if (templateResource.DependsOn == null)
            {
                return;
            }

            foreach (var parentResourceIds in templateResource.DependsOn)
            {
                string parentResourceName;
                (TemplateResource resource, string expandedPath) parentResourceInfo = (null, null);
                // If the dependsOn references the resourceId
                if (parentResourceIds.Value.StartsWith("/subscriptions"))
                {
                    string parentResourceType;
                    string parentResourceId = IResourceIdentifiableExtensions.GetUnqualifiedResourceId(parentResourceIds.Value);
                    if (parentResourceId != "")
                    {
                        parentResourceName = IResourceIdentifiableExtensions.GetResourceName(parentResourceId);
                        parentResourceType = IResourceIdentifiableExtensions.GetFullyQualifiedResourceType(parentResourceId);
                    }
                    else
                    {
                        // When there's no provider segment, GetUnqualifiedResourceId returns an empty string
                        // and GetFullyQualifiedResourceId returns invalid values.
                        // If the parent resource is defined as "/subscriptions/<anID>/resourceGroups/<aName>",
                        // or the TemplateEngine reduces it to that shape (for example if the parent resource is specified as subscriptionResourceId('Microsoft.Resources/resourceGroups', <aName>)),
                        // then there won't be any provider segment:
                        parentResourceType = "Microsoft.Resources/resourceGroups";
                        parentResourceName = IResourceIdentifiableExtensions.GetResourceGroup(parentResourceIds.Value);

                        if (parentResourceName == null)
                        {
                            throw new Exception("Resource group name was not found on parent resource id: " + parentResourceIds.Value);
                        }
                    }

                    this.flattenedResources.TryGetValue($"{parentResourceName} {parentResourceType}", out parentResourceInfo);
                }
                // If the dependsOn references the resource name
                else
                {
                    parentResourceName = parentResourceIds.Value;
                    var matchingResources = this.flattenedResources.Where(k => k.Key.StartsWith($"{parentResourceName} ", StringComparison.OrdinalIgnoreCase)).ToList();
                    if (matchingResources.Count == 1)
                    {
                        parentResourceInfo = matchingResources.First().Value;
                    }
                }

                // Parent resouce is not in the template
                if (parentResourceInfo == (null, null))
                {
                    continue;
                }

                // Add this resource as a child of its parent resource
                var parentResource = parentResourceInfo.resource;
                var parentResourceExpandedPath = parentResourceInfo.expandedPath;
                if (parentResource.Resources == null)
                {
                    parentResource.Resources = new TemplateResource[] { templateResource };

                    AddResourceMapping($"{parentResourceExpandedPath}.resources[0]", templateResource.Path);
                }
                // check if resource is already a child of parent resource
                else if (!parentResource.Resources.Any(res =>
                    res.Name.Value == templateResource.Name.Value &&
                    res.Type.Value == templateResource.Type.Value))
                {
                    var childResources = parentResource.Resources;
                    parentResource.Resources = childResources.ConcatArray(new TemplateResource[] { templateResource });
                    int resourceIndex = parentResource.Resources.Length - 1;

                    AddResourceMapping($"{parentResourceExpandedPath}.resources[{resourceIndex}]", templateResource.Path);
                }
            }

            return;
        }

        private void AddResourceMapping(string expandedTemplatePath, string originalTemplatePath)
        {
            // Save all permutations of the resource path based off values already present 
            // in the dictionary with mapping. This is necessary to report an issue in
            // a copied nth grandchild resource.
            var tokens = expandedTemplatePath.Split('.');
            for (int i = 0; i < tokens.Length - 1; i++)
            {
                string segmentOfExpandedPath = string.Join('.', tokens[..(i + 1)]);

                // Each segment of a path in the expanded template corresponds to one resource in the original template,
                // not necessarily the same index of resource, since copy loops reorder resources after processing.
                // And each resource in the original template could be copied to multiple locations in the expanded template:
                string originalPathOfSegmentOfExpandedPath;
                if (expandedToOriginalMapping.TryGetValue(segmentOfExpandedPath, out originalPathOfSegmentOfExpandedPath))
                {
                    if (originalToExpandedMapping.TryGetValue(originalPathOfSegmentOfExpandedPath, out List<string> copiedLocationsOfPathSegment))
                    {
                        foreach (string copiedLocationOfPathSegment in copiedLocationsOfPathSegment)
                        {
                            // This check is done to avoid assuming that the resource was copied to other top-level resources that don't necessarily depend on it:
                            if (copiedLocationOfPathSegment.Split('.').Length > 1)
                            {
                                var fullExpandedPath = $"{copiedLocationOfPathSegment}.{string.Join('.', tokens[(i + 1)..])}";
                                ResourceMappings.TryAdd(fullExpandedPath, originalTemplatePath);
                            }
                        }
                    }
                }
            }

            if (!ResourceMappings.TryAdd(expandedTemplatePath, originalTemplatePath) && ResourceMappings[expandedTemplatePath] != originalTemplatePath)
            {
                throw new Exception("Error processing resource dependencies: " +
                    $"{expandedTemplatePath} currently maps to {ResourceMappings[expandedTemplatePath]}, instead of {originalTemplatePath}.");
            }

            expandedToOriginalMapping[expandedTemplatePath] = originalTemplatePath;
            if (!originalToExpandedMapping.TryAdd(originalTemplatePath, new List<string> { expandedTemplatePath }))
            {
                originalToExpandedMapping[originalTemplatePath].Add(expandedTemplatePath);
            }
        }

        /// <summary>
        /// Flattens resources that are defined inside other resources.
        /// </summary>
        /// <param name="resources">Resources in the template.</param>
        /// <param name="parentName">Name of the parent resource. Used during recursive call.</param>
        /// <param name="parentType">Type of the parent resource. Used during recursive call.</param>
        /// <param name="parentExpandedPath">Path of the parent resource in the expanded template. Used during the recursive call.</param>
        private void SaveFlattenedResources(TemplateResource[] resources, string parentName = null, string parentType = null, string parentExpandedPath = "")
        {
            for (int i = 0; i < resources.Length; i++)
            {
                string dictionaryKey;
                var resource = resources[i];

                if (parentName != null && parentType != null)
                {
                    resource.Path = $"{flattenedResources[$"{parentName} {parentType}"].resource.Path}.resources[{i}]";

                    dictionaryKey = $"{parentName}/{resource.Name.Value} {parentType}/{resource.Type.Value}";
                }
                else
                {
                    if (resource.Path == "")
                    {
                        resource.Path = $"resources[{i}]";
                    }

                    dictionaryKey = $"{resource.Name.Value} {resource.Type.Value}";
                }

                var resourceExpandedPath = $"{(parentExpandedPath != "" ? parentExpandedPath + "." : "")}resources[{i}]";
                flattenedResources.Add(dictionaryKey, (resource, resourceExpandedPath));

                if (resource.Resources != null)
                {
                    string resourceNamePrefix = parentName == null ? "" : $"{parentName}/";
                    string resourceTypePrefix = parentType == null ? "" : $"{parentType}/";

                    SaveFlattenedResources(resource.Resources, $"{resourceNamePrefix}{resource.Name.Value}", $"{resourceTypePrefix}{resource.Type.Value}", resourceExpandedPath);
                }
            }
        }

        /// <summary>
        /// Processes language expressions in the properties property of the resources.
        /// </summary>
        /// <param name="templateResource">The template resource to process language expressions for.</param>
        /// <param name="evaluationHelper">Evaluation helper to evaluate expressions</param>
        private void ProcessTemplateResourceLanguageExpressions(TemplateResource templateResource, TemplateExpressionEvaluationHelper evaluationHelper)
        {
            try
            {
                if (templateResource.Properties != null)
                {
                    evaluationHelper.OnGetCopyContext = () => templateResource.CopyContext;
                    InsensitiveHashSet evaluationsToSkip = new InsensitiveHashSet();
                    if (templateResource.Type.Value.Equals("Microsoft.Resources/deployments", StringComparison.OrdinalIgnoreCase))
                    {
                        evaluationsToSkip.Add("template");  // The tool should skip properties in nested templates to avoid false positive warnings
                    }

                    templateResource.Properties.Value = ExpressionsEngine.EvaluateLanguageExpressionsRecursive(
                        root: templateResource.Properties.Value,
                        evaluationContext: evaluationHelper.EvaluationContext, 
                        skipEvaluationPaths: evaluationsToSkip);
                }
            }
            catch (Exception ex)
            {
                // Do not throw if there was an issue with evaluating language expressions

                logger?.LogWarning(ex, "An exception occurred while evaluating the properties of a resource. Properties: {properties}", templateResource.Properties.Value);

                return;
            }

            return;
        }

        /// <summary>
        /// Gets the template expression evaluation helper.
        /// </summary>
        /// <param name="template">The template.</param>
        /// <returns>The template expression evaluation helper</returns>
        private TemplateExpressionEvaluationHelper GetTemplateFunctionEvaluationHelper(Template template)
        {
            var helper = new TemplateExpressionEvaluationHelper();

            var functionsLookup = template.GetFunctionDefinitions().ToInsensitiveDictionary(keySelector: function => function.Key, elementSelector: function => function.Function);

            var parametersLookup = template.Parameters.CoalesceEnumerable().ToInsensitiveDictionary(
                keySelector: parameter => parameter.Key,
                elementSelector: parameter => parameter.Value.Value);

            var variablesLookup = template.Variables.CoalesceEnumerable().ToInsensitiveDictionary(
                keySelector: variable => variable.Key,
                elementSelector: variable => variable.Value);

            helper.Initialize(
                metadata: template.Metadata,
                functionsLookup: functionsLookup,
                parametersLookup: parametersLookup,
                variablesLookup: variablesLookup);

            // Set reference lookup
            helper.OnGetTemplateReference = (TemplateReference templateReference) =>
            {
                foreach (var resource in template.Resources)
                {
                    if (new[] { resource.Name.Value, resource.OriginalName }.Contains(templateReference.ResourceId))
                    {
                        return resource.Properties?.Value;
                    }
                }
                return ExpressionsEngine.EvaluateLanguageExpressionsRecursive(
                    root: templateReference.ResourceId,
                    evaluationContext: helper.EvaluationContext);
            };

            return helper;
        }

        /// <summary>
        /// Maps the resources to their original location.
        /// </summary>
        /// <param name="template">The template</param>
        /// <param name="copyNameMap">Mapping of the copy name, the original name of the resource, and index of resource in resource list.</param>
        private void MapTopLevelResources(Template template, Dictionary<string, (string, int)> copyNameMap)
        {
            // Set OriginalName back on resources that were copied
            // and map them to their original resource
            for (int i = 0; i < template.Resources.Length; i++)
            {
                var resource = template.Resources[i];
                if (resource.Copy != null && copyNameMap.TryGetValue(resource.Copy.Name.Value, out (string, int) originalValues))
                {
                    // Copied resource.  Update OriginalName and
                    // add mapping to original resource
                    resource.OriginalName = originalValues.Item1;                    
                    resource.Path = $"resources[{originalValues.Item2}]";

                    AddResourceMapping($"resources[{i}]", resource.Path);

                    continue;
                }
                    
                AddResourceMapping($"resources[{i}]", resource.Path);
            }
        }

        /// <summary>
        /// Set the original name property for each resource before processing language expressions in the template.
        /// This is used to help map to the original resource after processing.
        /// </summary>
        /// <param name="template">The template</param>
        private void SetOriginalResourceNames(Template template)
        {
            foreach (var resource in template.Resources)
            {
                resource.OriginalName = resource.Name.Value;
            }
        }

        /// <summary>
        /// Populates the deployment metadata data object.
        /// </summary>
        /// <param name="metadata">The deployment metadata <c>JSON</c>.</param>
        /// <returns>A dictionary with the metadata.</returns>
        internal InsensitiveDictionary<JToken> PopulateDeploymentMetadata(string metadata)
        {
            try
            {
                var metadataAsJObject = JObject.Parse(metadata);
                InsensitiveDictionary<JToken> metadataDictionary = new InsensitiveDictionary<JToken>();

                foreach (var property in metadataAsJObject.Properties())
                {
                    metadataDictionary.Add(property.Name, property.Value.ToObject<JToken>());
                }

                return metadataDictionary;
            }
            catch (JsonReaderException ex)
            {
                throw new Exception($"Error parsing metadata: {ex}");
            }
            catch (Exception ex)
            {
                throw new Exception($"Error populating metadata: {ex}");
            }
        }

        /// <summary>
        /// Populates the parameters data object.
        /// </summary>
        /// <param name="parameters">The required input parameters and their values <c>JSON</c>.</param>
        /// <returns>A dictionary with required parameters.</returns>
        internal InsensitiveDictionary<JToken> PopulateParameters(string parameters)
        {
            // Create the minimum parameters needed
            JObject parametersObject = JObject.Parse(parameters);
            InsensitiveDictionary<JToken> parametersDictionary = new InsensitiveDictionary<JToken>();

            if (parametersObject["parameters"] == null)
            {
                throw new Exception("Parameteres property is not specified in the ARM Template parameters provided. Please ensure ARM Template parameters follows the following JSON schema https://schema.management.azure.com/schemas/2015-01-01/deploymentParameters.json#");
            }

            foreach (var parameter in parametersObject.InsensitiveToken("parameters").Value<JObject>()?.Properties() ?? Enumerable.Empty<JProperty>())
            {
                JToken parameterValueAsJToken = parameter.Value.ToObject<JObject>().Property("value")?.Value;

                // See if "reference" was specified instead of "value"
                bool isReference = false;
                if (parameterValueAsJToken == null)
                {
                    parameterValueAsJToken = parameter.Value.ToObject<JObject>().Property("reference")?.Value;
                    if (parameterValueAsJToken != null) isReference = true;
                }

                parametersDictionary.Add(parameter.Name, isReference ? $"REF_NOT_AVAIL_{parameter.Name}" : parameterValueAsJToken ?? string.Empty);
            }

            return parametersDictionary;
        }
    }
}<|MERGE_RESOLUTION|>--- conflicted
+++ resolved
@@ -193,11 +193,7 @@
                     }
                     catch (Exception)
                     {
-<<<<<<< HEAD
-                        logger?.LogWarning("The parsing of a template output failed. Output name: {outputName}. Output value: {outputValue}", outputKey, template.Outputs[outputKey]?.Value?.Value.ToString());
-=======
                         logger?.LogWarning("The parsing of a template output failed. Output name: {outputName}. Output value: {outputValue}", outputKey, template.Outputs[outputKey]?.Value?.Value?.ToString());
->>>>>>> 0fcc166f
 
                         template.Outputs[outputKey].Value.Value = new JValue("NOT_PARSED");
                     }
