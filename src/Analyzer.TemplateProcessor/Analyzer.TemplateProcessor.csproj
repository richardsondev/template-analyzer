﻿<Project Sdk="Microsoft.NET.Sdk">

  <PropertyGroup>
    <TargetFramework>netstandard2.1</TargetFramework>
    <AssemblyName>Microsoft.Azure.Templates.Analyzer.TemplateProcessor</AssemblyName>
    <RootNamespace>Microsoft.Azure.Templates.Analyzer.TemplateProcessor</RootNamespace>
  </PropertyGroup>

  <ItemGroup>
<<<<<<< HEAD
    <PackageReference Include="Azure.Deployments.Core" Version="1.0.207" />
    <PackageReference Include="Azure.Deployments.Expression" Version="1.0.207" />
    <PackageReference Include="Azure.Deployments.Templates" Version="1.0.207" />
=======
    <PackageReference Include="Azure.Deployments.Core" Version="1.0.568" />
    <PackageReference Include="Azure.Deployments.Expression" Version="1.0.568" />
    <PackageReference Include="Azure.Deployments.Templates" Version="1.0.568" />
    <PackageReference Include="Microsoft.Extensions.Logging.Abstractions" Version="6.0.1" />
>>>>>>> c72ce2d7
  </ItemGroup>

  <ItemGroup>
    <ProjectReference Include="..\Analyzer.Utilities\Analyzer.Utilities.csproj" />
  </ItemGroup>

</Project><|MERGE_RESOLUTION|>--- conflicted
+++ resolved
@@ -7,16 +7,10 @@
   </PropertyGroup>
 
   <ItemGroup>
-<<<<<<< HEAD
-    <PackageReference Include="Azure.Deployments.Core" Version="1.0.207" />
-    <PackageReference Include="Azure.Deployments.Expression" Version="1.0.207" />
-    <PackageReference Include="Azure.Deployments.Templates" Version="1.0.207" />
-=======
     <PackageReference Include="Azure.Deployments.Core" Version="1.0.568" />
     <PackageReference Include="Azure.Deployments.Expression" Version="1.0.568" />
     <PackageReference Include="Azure.Deployments.Templates" Version="1.0.568" />
     <PackageReference Include="Microsoft.Extensions.Logging.Abstractions" Version="6.0.1" />
->>>>>>> c72ce2d7
   </ItemGroup>
 
   <ItemGroup>
