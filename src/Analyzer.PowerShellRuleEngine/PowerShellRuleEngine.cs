--- conflicted
+++ resolved
@@ -3,7 +3,6 @@
 
 using System;
 using System.Collections.Generic;
-using System.Diagnostics;
 using System.IO;
 using System.Linq;
 using System.Management.Automation;
@@ -52,24 +51,6 @@
 
             try
             {
-<<<<<<< HEAD
-                // Ensure we can execute the signed bundled scripts.
-                // (This sets the policy at the Process scope.)
-                // When custom PS rules are supported, we may need to update this to be more relaxed.
-                initialState.ExecutionPolicy = PowerShell.ExecutionPolicy.Unrestricted;
-            }
-
-            // Create Powershell runtime
-            var powershell = Powershell.Create(initialState);
-
-            // Unblock scripts if running a DEBUG build
-            UnblockScripts(powershell);
-
-            // Import PSRule modules
-            powershell.AddCommand("Import-Module").AddParameter("Name", Path.Combine(psruleLocation, "PSRule.psd1"))
-                .AddStatement().AddCommand("Import-Module").AddParameter("Name", Path.Combine(psruleAzureLocation, "PSRule.Rules.Azure.psd1"))
-                .Invoke();
-=======
                 // There are 2 different 'Default' functions available:
                 // https://docs.microsoft.com/en-us/powershell/scripting/developer/hosting/creating-an-initialsessionstate?view=powershell-7.2
                 // CreateDefault2 appears to not have a dependency on Microsoft.Management.Infrastructure.dll,
@@ -83,20 +64,20 @@
                     // Ensure we can execute the signed bundled scripts.
                     // (This sets the policy at the Process scope.)
                     // When custom PS rules are supported, we may need to update this to be more relaxed.
-                    initialState.ExecutionPolicy = PowerShell.ExecutionPolicy.RemoteSigned;
+                    initialState.ExecutionPolicy = PowerShell.ExecutionPolicy.RemoteSigned; // TODO or Unrestricted?
                 }
 
                 var powershell = Powershell.Create(initialState);
 
                 // Scripts that aren't unblocked will prompt for permission to run on Windows before executing,
                 // even if the scripts are signed.  (Unsigned scripts simply won't run.)
-                UnblockScripts(powershell, Path.Combine(AppContext.BaseDirectory, "TTK"));
->>>>>>> c72ce2d7
-
-                // Import ARM-TTK module.
-                powershell.AddCommand("Import-Module")
-                    .AddParameter("Name", Path.Combine(AppContext.BaseDirectory, "TTK", "arm-ttk.psd1"))
-                    .Invoke();
+                UnblockScripts(powershell, psruleLocation);
+                UnblockScripts(powershell, psruleAzureLocation);
+
+                // Import PSRule modules
+                powershell.AddCommand("Import-Module").AddParameter("Name", Path.Combine(psruleLocation, "PSRule.psd1"))
+                .AddStatement().AddCommand("Import-Module").AddParameter("Name", Path.Combine(psruleAzureLocation, "PSRule.Rules.Azure.psd1"))
+                .Invoke();
 
                 if (!powershell.HadErrors)
                 {
@@ -114,33 +95,11 @@
             }
         }
 
-        [Conditional("DEBUG")]
-        private void UnblockScripts(Powershell powershell)
-        {
-            if (RuntimeInformation.IsOSPlatform(OSPlatform.Windows))
-            {
-                powershell
-                    .AddCommand("Unblock-File").AddParameter("Path", Path.Combine(psruleLocation, "PSRule.Format.ps1xml"))
-                    .AddStatement().AddCommand("Unblock-File").AddParameter("Path", Path.Combine(psruleLocation, "PSRule.psm1"))
-                    .AddStatement().AddCommand("Unblock-File").AddParameter("Path", Path.Combine(psruleAzureLocation, "PSRule.Rules.Azure.psm1"))
-                    .AddStatement().AddCommand("Unblock-File").AddParameter("Path", Path.Combine(psruleAzureLocation, "rules", "*"))
-                    .Invoke();
-            
-                if (powershell.HadErrors)
-                {
-                    throw new Exception("Unable to unblock scripts");
-                }
-
-                powershell.Commands.Clear();
-            }
-        }
-
         /// <summary>
         /// Analyzes a template against the rules encoded in PowerShell.
         /// </summary>
         /// <param name="templateContext">The context of the template under analysis.
         /// <see cref="TemplateContext.TemplateIdentifier"/> must be the file path of the template to evaluate.</param>
-        /// <param name="logger">A logger to report errors and debug information</param>
         /// <returns>The <see cref="IEvaluation"/>s of the PowerShell rules against the template.</returns>
         public IEnumerable<IEvaluation> AnalyzeTemplate(TemplateContext templateContext)
         {
@@ -173,7 +132,7 @@
                 .AddParameter("Outcome", "Fail,Error")
                 .Invoke()
                 .ToList();
-            
+
             powershell.Commands.Clear();
 
             // Remove temporary file
@@ -230,7 +189,6 @@
             return evaluations;
         }
 
-<<<<<<< HEAD
         /// <summary>
         /// Temporary helper function to get property values
         /// from PSRule objects via reflection.
@@ -242,29 +200,6 @@
             (T)data.GetType()
                 .GetProperty(memberName, BindingFlags.Instance | BindingFlags.GetProperty | BindingFlags.Public)
                 .GetValue(data);
-=======
-        private void PreProcessErrors(dynamic error, Dictionary<string, SortedSet<int>> uniqueErrors)
-        {
-            var lineNumber = 0;
-
-            Type errorType = error.GetType();
-            IEnumerable<PropertyInfo> errorProperties = errorType.GetRuntimeProperties();
-            if (errorProperties.Where(prop => prop.Name == "TargetObject").Any())
-            {
-                if (error.TargetObject is PSObject targetObject && targetObject.Properties["lineNumber"] != null)
-                {
-                    lineNumber = error.TargetObject.lineNumber;
-                }
-            }
-
-            var errorMessage = lineNumberRegex.Replace(error.ToString(), string.Empty); 
-
-            if (!uniqueErrors.TryAdd(errorMessage, new SortedSet<int> { lineNumber }))
-            {
-                // errorMessage was already added to the dictionary
-                uniqueErrors[errorMessage].Add(lineNumber);
-            }
-        }
 
         /// <summary>
         /// Unblocks scripts on Windows to allow them to run.
@@ -301,6 +236,5 @@
                 this.logger?.LogError(error.ErrorDetails.Message);
             }
         }
->>>>>>> c72ce2d7
     }
 }