--- conflicted
+++ resolved
@@ -7,11 +7,7 @@
   </PropertyGroup>
   
   <ItemGroup>
-<<<<<<< HEAD
-    <PackageReference Include="Microsoft.PowerShell.SDK" Version="7.1.6" />
-=======
     <PackageReference Include="Microsoft.PowerShell.SDK" Version="7.2.4" />
->>>>>>> c72ce2d7
   </ItemGroup>
   
   <ItemGroup>
