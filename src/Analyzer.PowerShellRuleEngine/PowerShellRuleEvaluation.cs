--- conflicted
+++ resolved
@@ -13,12 +13,7 @@
     public class PowerShellRuleEvaluation : IEvaluation
     {
         private IEnumerable<IEvaluation> evaluations;
-<<<<<<< HEAD
         private Result directResult;
-        private string ruleName;
-=======
-        private IResult directResult;
->>>>>>> 5cc567de
 
         /// <inheritdoc/>
         public string RuleId { get; }
