--- conflicted
+++ resolved
@@ -134,32 +134,20 @@
         {
             var directoryToAnalyze = GetFilePath("ToTestSummaryLogger");
 
-<<<<<<< HEAD
-            var expectedLogSummary = $"{(multipleErrors ? "2 errors" : "1 error")} and 1 warning were found during the execution, please refer to the original messages above";
-=======
             var expectedLogSummary = "Analysis output:";
->>>>>>> 42197132
 
             if (!usesVerboseMode)
             {
                 expectedLogSummary += $"{Environment.NewLine}\tThe verbose mode (option -v or --verbose) can be used to obtain even more information about the execution.";
             }
             
-<<<<<<< HEAD
-            expectedLogSummary += ($"{Environment.NewLine}Summary of the errors:" +
-                $"{Environment.NewLine}\t{(multipleErrors ? "2 instances" : "1 instance")} of: An exception occurred while analyzing a template" +
-                $"{Environment.NewLine}Summary of the warnings:" +
-                $"{Environment.NewLine}\t1 instance of: An exception occurred when processing the template language expressions{Environment.NewLine}");
-=======
             expectedLogSummary += ($"{Environment.NewLine}{Environment.NewLine}\tSummary of the warnings:" +
-                $"{Environment.NewLine}\t\t1 instance(s) of: An exception occurred when processing the template language expressions{Environment.NewLine}") +
+                $"{Environment.NewLine}\t\t1 instance of: An exception occurred when processing the template language expressions{Environment.NewLine}") +
                 $"{Environment.NewLine}\tSummary of the errors:" +
-                $"{Environment.NewLine}\t\t1 instance(s) of: An exception occurred while analyzing a template" +
-                $"{Environment.NewLine}\t\t1 instance(s) of: Unable to analyze 1 file(s): {Path.Combine(directoryToAnalyze, "ReportsError.json")}";
-            
-            expectedLogSummary += ($"{Environment.NewLine}{Environment.NewLine}\t1 Warning(s)" +
-                $"{Environment.NewLine}\t2 Error(s){Environment.NewLine}");
->>>>>>> 42197132
+                $"{Environment.NewLine}\t\t{(multipleErrors ? "2 instances" : "1 instance")} of: An exception occurred while analyzing a template";
+            
+            expectedLogSummary += ($"{Environment.NewLine}{Environment.NewLine}\t1 Warning" +
+                $"{Environment.NewLine}\t{(multipleErrors ? "2 Errors" : "1 Error")}{Environment.NewLine}");
 
             var args = new string[] { "analyze-directory", directoryToAnalyze };
 
@@ -183,9 +171,8 @@
                 var result = _commandLineParser.InvokeCommandLineAPIAsync(args);
 
                 var cliConsoleOutput = outputWriter.ToString();
-                var expectedLogMessageStart = multipleErrors ? "2 errors and 1 warning" : "1 error and 1 warning";
-                var indexOfLogSummary = cliConsoleOutput.IndexOf(expectedLogMessageStart);
-                Assert.IsTrue(indexOfLogSummary >= 0, $"Expected log message \"{expectedLogMessageStart}\" not found in CLI output.  Found:{Environment.NewLine}{cliConsoleOutput}");
+                var indexOfLogSummary = cliConsoleOutput.IndexOf("Analysis output:");
+                Assert.IsTrue(indexOfLogSummary >= 0, $"Expected log message not found in CLI output.  Found:{Environment.NewLine}{cliConsoleOutput}");
                 var logSummary = cliConsoleOutput[indexOfLogSummary..];
 
                 Assert.AreEqual(expectedLogSummary, logSummary);
@@ -258,7 +245,6 @@
             }
         }
 
-<<<<<<< HEAD
         [TestMethod]
         public void FilterRules_MalformedConfigurationFile_ReturnsGenericError()
         {
@@ -266,11 +252,6 @@
             var tempConfig = Path.GetTempFileName();
             File.WriteAllText(tempConfig, "Invalid JSON");
             var args = new string[] { "analyze-template", templatePath, "--config-file-path", tempConfig };
-=======
-            var cliConsoleOutput = outputWriter.ToString();
-            var indexOfLogSummary = cliConsoleOutput.IndexOf("Analysis output:");
-            var logSummary = cliConsoleOutput[indexOfLogSummary..];
->>>>>>> 42197132
 
             try
             {
