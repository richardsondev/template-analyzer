﻿// Copyright (c) Microsoft Corporation.
// Licensed under the MIT License.

using System;
using System.Collections.Concurrent;
using System.Collections.Generic;
using System.IO;
using System.IO.Abstractions;
using System.Linq;
using Microsoft.Azure.Templates.Analyzer.Types;
using Microsoft.CodeAnalysis.Sarif;
using Microsoft.CodeAnalysis.Sarif.Writers;

namespace Microsoft.Azure.Templates.Analyzer.Reports
{
    /// <summary>
    /// Class to export analysis result to SARIF report
    /// </summary>
    public class SarifReportWriter : IReportWriter
    {
        internal const string UriBaseIdString = "ROOTPATH";
        internal const string PeriodString = ".";

        private IFileInfo reportFile;
        private Stream reportFileStream;
        private StreamWriter outputTextWriter;
        private SarifLogger sarifLogger;
        private Run sarifRun;
        private IDictionary<string, ReportingDescriptor> rulesDictionary;
        private string rootPath;

        /// <summary>
        /// Constructor of the SarifReportWriter class
        /// </summary>
        /// <param name="reportFile">File where the report will be written</param>
        /// <param name="targetPath">The directory that will be analyzed</param>
        public SarifReportWriter(IFileInfo reportFile, string targetPath = null)
        {
            this.reportFile = reportFile ?? throw new ArgumentException(nameof(reportFile));
            this.reportFileStream = this.reportFile.Create();
            this.outputTextWriter = new StreamWriter(this.reportFileStream);
            this.rulesDictionary = new ConcurrentDictionary<string, ReportingDescriptor>();
            this.InitRun();
            this.RootPath = targetPath;

            this.sarifLogger = new SarifLogger(
                textWriter: this.outputTextWriter,
                logFilePersistenceOptions: LogFilePersistenceOptions.PrettyPrint | LogFilePersistenceOptions.OverwriteExistingOutputFile,
                tool: this.sarifRun.Tool,
                run: this.sarifRun,
                levels: new List<FailureLevel> { FailureLevel.Warning, FailureLevel.Error, FailureLevel.Note },
                kinds: new List<ResultKind> { ResultKind.Fail });
        }

        /// <inheritdoc/>
        public void WriteResults(IEnumerable<IEvaluation> evaluations, IFileInfo templateFile, IFileInfo parameterFile = null)
        {
            this.RootPath ??= templateFile.DirectoryName;
<<<<<<< HEAD

            foreach (var evaluation in evaluations.Where(eva => !eva.Passed))
            {
                // get rule definition from first level evaluation
                this.ExtractRule(evaluation);

                // Log result
                sarifLogger.Log(this.rulesDictionary[evaluation.RuleId], new Result
                {
                    RuleId = evaluation.RuleId,
                    Level = GetLevelFromEvaluation(evaluation),
                    Message = new Message { Id = "default" }, // should be customized message for each result 
                    Locations = ExtractLocations(evaluation, templateFile.Name, new Dictionary<int, List<Location>>()).Values.SelectMany(l => l).ToArray()
                });
=======
            bool isFileInRootPath = IsSubPath(this.rootPath, templateFile.FullName);
            string filePath = isFileInRootPath ?
                Path.GetRelativePath(this.RootPath, templateFile.FullName) :
                templateFile.FullName;
            var sarifResults = new List<Result>();
            foreach (var evaluation in evaluations.Where(eva => !eva.Passed))
            {
                // get rule definition from first level evaluation
                ReportingDescriptor rule = this.ExtractRule(evaluation);
                this.ExtractResult(evaluation, evaluation, filePath, isFileInRootPath, sarifResults);
>>>>>>> f254f3ce
            }
        }

        internal String RootPath
        { 
            get => this.rootPath; 
            set
            {
                if (string.IsNullOrWhiteSpace(rootPath) && !string.IsNullOrWhiteSpace(value))
                {
                    this.rootPath = value;
                    if (!this.sarifRun.OriginalUriBaseIds.ContainsKey(UriBaseIdString))
                    {
                        this.sarifRun.OriginalUriBaseIds.Add(
                            UriBaseIdString,
                            new ArtifactLocation { Uri = new Uri(UriHelper.MakeValidUri(rootPath), UriKind.RelativeOrAbsolute) });
                    }
                }
            }
        }

        internal Run SarifRun => this.sarifRun;

        private void InitRun()
        {
            this.sarifRun = new Run
            {
                Tool = new Tool
                {
                    Driver = new ToolComponent
                    {
                        Name = Constants.ToolName,
                        FullName = Constants.ToolFullName,
                        Version = Constants.ToolVersion,
                        InformationUri = new Uri(Constants.InformationUri),
                        Organization = Constants.Organization,
                    }
                },
                OriginalUriBaseIds = new Dictionary<string, ArtifactLocation>(),
            };
        }

        private ReportingDescriptor ExtractRule(IEvaluation evaluation)
        {
            if (!rulesDictionary.TryGetValue(evaluation.RuleId, out ReportingDescriptor rule))
            {
                var hasUri = Uri.TryCreate(evaluation.HelpUri, UriKind.RelativeOrAbsolute, out Uri uri);
                rule = new ReportingDescriptor
                {
                    Id = evaluation.RuleId,
                    // Name = evaluation.RuleId, TBD issue #198
                    FullDescription = new MultiformatMessageString { Text = AppendPeriod(evaluation.RuleDescription) },
                    Help = new MultiformatMessageString { Text = AppendPeriod(evaluation.Recommendation) },
                    HelpUri = hasUri ? uri : null,
                    MessageStrings = new Dictionary<string, MultiformatMessageString>()
                    {
                        { "default", new MultiformatMessageString { Text = AppendPeriod(evaluation.RuleDescription) } }
                    },
                    DefaultConfiguration = new ReportingConfiguration { Level = GetLevelFromEvaluation(evaluation) }
                };
                rulesDictionary.Add(evaluation.RuleId, rule);
            }
            return rule;
        }

<<<<<<< HEAD
        private Dictionary<int, List<Location>> ExtractLocations(IEvaluation evaluation, string filePath, Dictionary<int, List<Location>> locations)
=======
        private void ExtractResult(IEvaluation rootEvaluation, IEvaluation evaluation, string filePath, bool pathBelongsToRoot, IList<Result> sarifResults)
>>>>>>> f254f3ce
        {
            foreach (var result in evaluation.Results.Where(r => !r.Passed))
            {
                var line = result.LineNumber;
                if (!locations.TryGetValue(line, out List<Location> locationList))
                {
                    locationList = new List<Location>();
                    locations[line] = locationList;
                }

                locationList.Add(new Location
                {
                    PhysicalLocation = new PhysicalLocation
                    {
                        ArtifactLocation = new ArtifactLocation
                        {
<<<<<<< HEAD
                            Uri = new Uri(
                                UriHelper.MakeValidUri(filePath),
                                UriKind.Relative),
                            UriBaseId = UriBaseIdString,
=======
                            PhysicalLocation = new PhysicalLocation
                            {
                                ArtifactLocation = new ArtifactLocation
                                {
                                    Uri = new Uri
                                    (
                                        UriHelper.MakeValidUri(filePath),
                                        UriKind.RelativeOrAbsolute
                                    ),
                                    UriBaseId = pathBelongsToRoot ? UriBaseIdString : null,
                                },
                                Region = new Region { StartLine = result.LineNumber },
                            },
>>>>>>> f254f3ce
                        },
                        Region = new Region { StartLine = line },
                    },
                });
            }

            foreach (var eval in evaluation.Evaluations.Where(e => !e.Passed))
            {
<<<<<<< HEAD
                this.ExtractLocations(eval, filePath, locations);
=======
                this.ExtractResult(rootEvaluation, eval, filePath, pathBelongsToRoot, sarifResults);
>>>>>>> f254f3ce
            }

            return locations;
        }

        private FailureLevel GetLevelFromEvaluation(IEvaluation evaluation)
        {
            // The rule severity definition work item: https://github.com/Azure/template-analyzer/issues/177
            return evaluation.Passed ? FailureLevel.Note : FailureLevel.Error;
        }

<<<<<<< HEAD
=======
        private void PersistReport(IList<Result> sarifResults)
        {
            if (sarifResults != null)
            {
                foreach (var result in sarifResults)
                {
                    sarifLogger.Log(this.rulesDictionary[result.RuleId], result);
                }
                sarifResults.Clear();
            }
        }

        internal static bool IsSubPath(string rootPath, string childFilePath)
        {
            var relativePath = Path.GetRelativePath(rootPath, childFilePath);
            return !relativePath.StartsWith('.') && !Path.IsPathRooted(relativePath);
        }
>>>>>>> f254f3ce
        internal static string AppendPeriod(string text) =>
            text == null ? string.Empty :
            text.EndsWith(PeriodString, StringComparison.OrdinalIgnoreCase) ? text : text + PeriodString;

        /// <inheritdoc/>
        public void Dispose()
        {
            this.Dispose(true);
            GC.SuppressFinalize(this);
        }

        /// <summary>
        /// Disposes resources owned by this instance.
        /// </summary>
        /// <param name="disposing"></param>
        public void Dispose(bool disposing)
        {
            this.sarifLogger?.Dispose();
            this.outputTextWriter?.Dispose();
            this.reportFileStream?.Dispose();
        }
    }
}<|MERGE_RESOLUTION|>--- conflicted
+++ resolved
@@ -56,33 +56,24 @@
         public void WriteResults(IEnumerable<IEvaluation> evaluations, IFileInfo templateFile, IFileInfo parameterFile = null)
         {
             this.RootPath ??= templateFile.DirectoryName;
-<<<<<<< HEAD
-
-            foreach (var evaluation in evaluations.Where(eva => !eva.Passed))
-            {
-                // get rule definition from first level evaluation
-                this.ExtractRule(evaluation);
-
-                // Log result
-                sarifLogger.Log(this.rulesDictionary[evaluation.RuleId], new Result
-                {
-                    RuleId = evaluation.RuleId,
-                    Level = GetLevelFromEvaluation(evaluation),
-                    Message = new Message { Id = "default" }, // should be customized message for each result 
-                    Locations = ExtractLocations(evaluation, templateFile.Name, new Dictionary<int, List<Location>>()).Values.SelectMany(l => l).ToArray()
-                });
-=======
             bool isFileInRootPath = IsSubPath(this.rootPath, templateFile.FullName);
             string filePath = isFileInRootPath ?
                 Path.GetRelativePath(this.RootPath, templateFile.FullName) :
                 templateFile.FullName;
-            var sarifResults = new List<Result>();
+
             foreach (var evaluation in evaluations.Where(eva => !eva.Passed))
             {
                 // get rule definition from first level evaluation
-                ReportingDescriptor rule = this.ExtractRule(evaluation);
-                this.ExtractResult(evaluation, evaluation, filePath, isFileInRootPath, sarifResults);
->>>>>>> f254f3ce
+                this.ExtractRule(evaluation);
+
+                // Log result
+                sarifLogger.Log(this.rulesDictionary[evaluation.RuleId], new Result
+                {
+                    RuleId = evaluation.RuleId,
+                    Level = GetLevelFromEvaluation(evaluation),
+                    Message = new Message { Id = "default" }, // should be customized message for each result 
+                    Locations = ExtractLocations(evaluation, templateFile.Name, isFileInRootPath, new Dictionary<int, List<Location>>()).Values.SelectMany(l => l).ToArray()
+                });
             }
         }
 
@@ -148,11 +139,7 @@
             return rule;
         }
 
-<<<<<<< HEAD
-        private Dictionary<int, List<Location>> ExtractLocations(IEvaluation evaluation, string filePath, Dictionary<int, List<Location>> locations)
-=======
-        private void ExtractResult(IEvaluation rootEvaluation, IEvaluation evaluation, string filePath, bool pathBelongsToRoot, IList<Result> sarifResults)
->>>>>>> f254f3ce
+        private Dictionary<int, List<Location>> ExtractLocations(IEvaluation evaluation, string filePath, bool pathBelongsToRoot, Dictionary<int, List<Location>> locations)
         {
             foreach (var result in evaluation.Results.Where(r => !r.Passed))
             {
@@ -169,26 +156,10 @@
                     {
                         ArtifactLocation = new ArtifactLocation
                         {
-<<<<<<< HEAD
                             Uri = new Uri(
                                 UriHelper.MakeValidUri(filePath),
-                                UriKind.Relative),
-                            UriBaseId = UriBaseIdString,
-=======
-                            PhysicalLocation = new PhysicalLocation
-                            {
-                                ArtifactLocation = new ArtifactLocation
-                                {
-                                    Uri = new Uri
-                                    (
-                                        UriHelper.MakeValidUri(filePath),
-                                        UriKind.RelativeOrAbsolute
-                                    ),
-                                    UriBaseId = pathBelongsToRoot ? UriBaseIdString : null,
-                                },
-                                Region = new Region { StartLine = result.LineNumber },
-                            },
->>>>>>> f254f3ce
+                                UriKind.RelativeOrAbsolute),
+                            UriBaseId = pathBelongsToRoot ? UriBaseIdString : null,
                         },
                         Region = new Region { StartLine = line },
                     },
@@ -197,11 +168,7 @@
 
             foreach (var eval in evaluation.Evaluations.Where(e => !e.Passed))
             {
-<<<<<<< HEAD
-                this.ExtractLocations(eval, filePath, locations);
-=======
-                this.ExtractResult(rootEvaluation, eval, filePath, pathBelongsToRoot, sarifResults);
->>>>>>> f254f3ce
+                this.ExtractLocations(eval, filePath, pathBelongsToRoot, locations);
             }
 
             return locations;
@@ -213,26 +180,12 @@
             return evaluation.Passed ? FailureLevel.Note : FailureLevel.Error;
         }
 
-<<<<<<< HEAD
-=======
-        private void PersistReport(IList<Result> sarifResults)
-        {
-            if (sarifResults != null)
-            {
-                foreach (var result in sarifResults)
-                {
-                    sarifLogger.Log(this.rulesDictionary[result.RuleId], result);
-                }
-                sarifResults.Clear();
-            }
-        }
-
         internal static bool IsSubPath(string rootPath, string childFilePath)
         {
             var relativePath = Path.GetRelativePath(rootPath, childFilePath);
             return !relativePath.StartsWith('.') && !Path.IsPathRooted(relativePath);
         }
->>>>>>> f254f3ce
+
         internal static string AppendPeriod(string text) =>
             text == null ? string.Empty :
             text.EndsWith(PeriodString, StringComparison.OrdinalIgnoreCase) ? text : text + PeriodString;
