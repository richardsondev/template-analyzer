--- conflicted
+++ resolved
@@ -132,13 +132,9 @@
                     {
                         rule.Should().NotBeNull();
                         rule.Id.Should().BeEquivalentTo(evaluation.RuleId);
-<<<<<<< HEAD
+                        rule.Name.Should().BeEquivalentTo(evaluation.RuleName);
                         rule.ShortDescription.Text.Should().BeEquivalentTo(SarifReportWriter.AppendPeriod(evaluation.RuleShortDescription));
                         rule.FullDescription.Text.Should().BeEquivalentTo(SarifReportWriter.AppendPeriod(evaluation.RuleFullDescription));
-=======
-                        rule.Name.Should().BeEquivalentTo(evaluation.RuleName);
-                        rule.FullDescription.Text.Should().BeEquivalentTo(SarifReportWriter.AppendPeriod(evaluation.RuleDescription));
->>>>>>> 5cc567de
                         rule.Help.Text.Should().BeEquivalentTo(SarifReportWriter.AppendPeriod(evaluation.Recommendation));
                         rule.HelpUri.OriginalString.Should().BeEquivalentTo(evaluation.HelpUri);
                     }
