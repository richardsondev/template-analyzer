﻿// Copyright (c) Microsoft Corporation.
// Licensed under the MIT License.

using System;
using System.Collections.Generic;
using System.Collections.Immutable;
using System.IO;
using System.IO.Abstractions;
using System.Linq;
using System.Text;
using FluentAssertions;
using Microsoft.Azure.Templates.Analyzer.Types;
using Microsoft.VisualStudio.TestTools.UnitTesting;

namespace Microsoft.Azure.Templates.Analyzer.Reports.UnitTests
{
    [TestClass]
    public class ConsoleReportWriterTests
    {
        [DataTestMethod]
        [DynamicData("UnitTestCases", typeof(TestCases), DynamicDataSourceType.Property, DynamicDataDisplayName = "GetTestCaseName", DynamicDataDisplayNameDeclaringType = typeof(TestCases))]
        public void WriteResults_Evaluations_ReturnExpectedConsoleLog(string _, MockEvaluation[] evaluations)
        {
            var templateFilePath = new FileInfo(TestCases.TestTemplateFilePath);

            var output = new StringWriter();
            Console.SetOut(output);
            using (var writer = new ConsoleReportWriter())
            {
                writer.WriteResults(evaluations, (FileInfoBase)templateFilePath);
            }

            // assert
            AssertConsoleLog(output, evaluations, templateFilePath);
        }

        private void AssertConsoleLog(StringWriter output, IEnumerable<Types.IEvaluation> testcases, FileInfo templateFilePath)
        {
            string outputString = output.ToString();
            var expected = new StringBuilder();
            expected.Append($"{Environment.NewLine}{Environment.NewLine}File: {templateFilePath}{Environment.NewLine}");

            var outputResults = new List<List<Result>>();
            foreach (var evaluation in testcases.Where(e => !e.Passed))
            {
<<<<<<< HEAD
                var distinctFailedResults = evaluation.GetFailedResults().Distinct().ToList();

                // dedupe results
                if (outputResults.Any(results => results.SequenceEqual(distinctFailedResults)))
                {
                    continue;
                }
                outputResults.Add(distinctFailedResults);

                var resultFilePath = distinctFailedResults.First().SourceLocation.FilePath;
                if (resultFilePath != TestCases.TestTemplateFilePath)
                {
                    expected.Append($"{Environment.NewLine}{Environment.NewLine}File: {resultFilePath}");
                    expected.Append($"{Environment.NewLine}Root Template: {TestCases.TestTemplateFilePath}{Environment.NewLine}");
                }

                var lineNumbers = distinctFailedResults
                    .Select(r => $"{ConsoleReportWriter.TwiceIndentedNewLine}Line: {r.SourceLocation.LineNumber}")
                    .Aggregate((x, y) => x + y);

                expected.Append($"{ConsoleReportWriter.IndentedNewLine}{(!string.IsNullOrEmpty(evaluation.RuleId) ? $"{evaluation.RuleId}: " : string.Empty)}{evaluation.RuleDescription}");
=======
                expected.Append($"{ConsoleReportWriter.IndentedNewLine}{(!string.IsNullOrEmpty(evaluation.RuleId) ? $"{evaluation.RuleId}: " : string.Empty)}{evaluation.RuleShortDescription}");
>>>>>>> ff65354c
                expected.Append($"{ConsoleReportWriter.TwiceIndentedNewLine}Severity: {evaluation.Severity}");
                if (!string.IsNullOrWhiteSpace(evaluation.Recommendation)) expected.Append($"{ConsoleReportWriter.TwiceIndentedNewLine}Recommendation: {evaluation.Recommendation}");
                expected.Append($"{ConsoleReportWriter.TwiceIndentedNewLine}More information: {evaluation.HelpUri}");
                expected.Append($"{ConsoleReportWriter.TwiceIndentedNewLine}Result: {(evaluation.Passed ? "Passed" : "Failed")} ");
                expected.Append(lineNumbers);
                expected.Append(Environment.NewLine);
            }
            expected.Append($"{ConsoleReportWriter.IndentedNewLine}Rules passed: {testcases.Count(e => e.Passed)}{Environment.NewLine}");
            outputString.Should().BeEquivalentTo(expected.ToString());
        }
    }
}<|MERGE_RESOLUTION|>--- conflicted
+++ resolved
@@ -43,7 +43,6 @@
             var outputResults = new List<List<Result>>();
             foreach (var evaluation in testcases.Where(e => !e.Passed))
             {
-<<<<<<< HEAD
                 var distinctFailedResults = evaluation.GetFailedResults().Distinct().ToList();
 
                 // dedupe results
@@ -64,10 +63,7 @@
                     .Select(r => $"{ConsoleReportWriter.TwiceIndentedNewLine}Line: {r.SourceLocation.LineNumber}")
                     .Aggregate((x, y) => x + y);
 
-                expected.Append($"{ConsoleReportWriter.IndentedNewLine}{(!string.IsNullOrEmpty(evaluation.RuleId) ? $"{evaluation.RuleId}: " : string.Empty)}{evaluation.RuleDescription}");
-=======
                 expected.Append($"{ConsoleReportWriter.IndentedNewLine}{(!string.IsNullOrEmpty(evaluation.RuleId) ? $"{evaluation.RuleId}: " : string.Empty)}{evaluation.RuleShortDescription}");
->>>>>>> ff65354c
                 expected.Append($"{ConsoleReportWriter.TwiceIndentedNewLine}Severity: {evaluation.Severity}");
                 if (!string.IsNullOrWhiteSpace(evaluation.Recommendation)) expected.Append($"{ConsoleReportWriter.TwiceIndentedNewLine}Recommendation: {evaluation.Recommendation}");
                 expected.Append($"{ConsoleReportWriter.TwiceIndentedNewLine}More information: {evaluation.HelpUri}");
