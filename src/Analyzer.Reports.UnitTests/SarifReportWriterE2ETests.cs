﻿// Copyright (c) Microsoft Corporation.
// Licensed under the MIT License.

using System;
using System.Collections.Generic;
using System.IO;
using System.IO.Abstractions;
using System.Linq;
using System.Text;
using Azure.Deployments.Core.Extensions;
using FluentAssertions;
using Microsoft.Azure.Templates.Analyzer.Core;
using Microsoft.CodeAnalysis.Sarif;
using Microsoft.VisualStudio.TestTools.UnitTesting;
using Moq;
using Newtonsoft.Json;

namespace Microsoft.Azure.Templates.Analyzer.Reports.UnitTests
{
    [TestClass]
    public class SarifReportWriterE2ETests
    {
        [TestMethod]
        public void AnalyzeTemplateTests()
        {
            // arrange
            string targetDirectory = Path.Combine(Directory.GetCurrentDirectory(), "Azure");
            var templateFilePath = new FileInfo(Path.Combine(targetDirectory, "SQLServerAuditingSettings.json"));

            var results = TemplateAnalyzer.Create().AnalyzeTemplate(
                template: ReadTemplate("SQLServerAuditingSettings.badtemplate"),
                parameters: null,
                templateFilePath: templateFilePath.FullName);

            // act
            var memStream = new MemoryStream();
            using (var writer = SetupWriter(memStream))
            {
                writer.WriteResults(results, (FileInfoBase)templateFilePath);
            }

            // assert
            string ruleId = "TA-000028";
            List<List<int>> expectedLinesForRun = new List<List<int>>
            {
                new List<int> { 146, 147, 148, 148 },
                new List<int> { 206, 207, 208, 208 }
            };

            string artifactUriString = templateFilePath.Name;
            SarifLog sarifLog = JsonConvert.DeserializeObject<SarifLog>(Encoding.UTF8.GetString(memStream.ToArray()));
            sarifLog.Should().NotBeNull();

            Run run = sarifLog.Runs.First();
            run.Tool.Driver.Rules.Count.Should().Be(1);
            run.Tool.Driver.Rules.First().Id.Should().BeEquivalentTo(ruleId);
            run.OriginalUriBaseIds.Count.Should().Be(1);
            run.OriginalUriBaseIds["ROOTPATH"].Uri.Should().Be(new Uri(targetDirectory, UriKind.Absolute));
            run.Results.Count.Should().Be(expectedLinesForRun.Count);

            foreach (Result result in run.Results)
            {
                result.RuleId.Should().BeEquivalentTo(ruleId);
                result.Level.Should().Be(FailureLevel.Error);

                var expectedLines = expectedLinesForRun.FirstOrDefault(l => l.Contains(result.Locations.First().PhysicalLocation.Region.StartLine));
                expectedLines.Should().NotBeNull("There shouldn't be a line number reported outside of the expected lines.");
                expectedLinesForRun.Remove(expectedLines);

                // Verify lines reported equal the expected lines
                result.Locations.Count.Should().Be(expectedLines.Count);
                foreach (var location in result.Locations)
                {
                    location.PhysicalLocation.ArtifactLocation.Uri.OriginalString.Should().BeEquivalentTo(artifactUriString);
                    var line = location.PhysicalLocation.Region.StartLine;

                    // Verify line is expected, and remove from the collection
                    expectedLines.Contains(line).Should().BeTrue();
                    expectedLines.Remove(line);
                }

                // Verify all lines were reported
                expectedLines.Should().BeEmpty();
            }

            // Verify all lines were reported
            expectedLinesForRun.Should().BeEmpty();
        }

        [TestMethod]
        public void AnalyzeDirectoryTests()
        {
            // arrange
            string targetDirectory = Path.Combine(Directory.GetCurrentDirectory(), "repo");

            // act
            var memStream = new MemoryStream();
            using (var writer = SetupWriter(memStream, targetDirectory))
            {
                var analyzer = TemplateAnalyzer.Create();
                var templateFilePath = new FileInfo(Path.Combine(targetDirectory, "RedisCache.json"));
                var results = analyzer.AnalyzeTemplate(
                    template: ReadTemplate("RedisCache.badtemplate"),
                    parameters: null,
                    templateFilePath: templateFilePath.FullName);
                writer.WriteResults(results, (FileInfoBase)templateFilePath);

                templateFilePath = new FileInfo(Path.Combine(targetDirectory, "SQLServerAuditingSettings.json"));
                results = analyzer.AnalyzeTemplate(
                    template: ReadTemplate("SQLServerAuditingSettings.badtemplate"),
                    parameters: null,
                    templateFilePath: templateFilePath.FullName);
                writer.WriteResults(results, (FileInfoBase)templateFilePath);
            }

            // assert
            SarifLog sarifLog = JsonConvert.DeserializeObject<SarifLog>(Encoding.UTF8.GetString(memStream.ToArray()));
            sarifLog.Should().NotBeNull();

            Run run = sarifLog.Runs.First();
            run.Tool.Driver.Rules.Count.Should().Be(2);
            run.Tool.Driver.Rules.Any(r => r.Id.Equals("TA-000022")).Should().Be(true);
            run.Tool.Driver.Rules.Any(r => r.Id.Equals("TA-000028")).Should().Be(true);
            run.OriginalUriBaseIds.Count.Should().Be(1);
            run.OriginalUriBaseIds["ROOTPATH"].Uri.Should().Be(new Uri(targetDirectory, UriKind.Absolute));

            var expectedLinesForRun = new Dictionary<string, (string file, List<List<int>> lines)>
            {
<<<<<<< HEAD
                { "TA-000022", ("RedisCache.json", new List<List<int>> {
                    new List<int> { 28 } })
                },
                { "TA-000028", ("SQLServerAuditingSettings.json", new List<List<int>> {
                    new List<int> { 146, 147, 148, 148 },
                    new List<int> { 206, 207, 208, 208 } })
=======
                if (result.RuleId == "TA-000022")
                {
                    result.Locations.First().PhysicalLocation.ArtifactLocation.Uri.OriginalString.Should().BeEquivalentTo("RedisCache.json");
                    result.Locations.First().PhysicalLocation.ArtifactLocation.UriBaseId.Should().BeEquivalentTo(SarifReportWriter.UriBaseIdString);
>>>>>>> f254f3ce
                }
            };

            run.Results.Count.Should().Be(3);
            foreach (Result result in run.Results)
            {
                expectedLinesForRun.ContainsKey(result.RuleId).Should().BeTrue("Unexpected result found in SARIF");

                result.Locations.Count.Should().BeGreaterThan(0);

                // Find correct set of lines expected for result
                (var fileName, var linesForResult) = expectedLinesForRun[result.RuleId];
                var expectedLines = linesForResult.FirstOrDefault(l => l.Contains(result.Locations.First().PhysicalLocation.Region.StartLine));
                expectedLines.Should().NotBeNull("There shouldn't be a line number reported outside of the expected lines.");
                linesForResult.Remove(expectedLines);

                // Verify lines reported equal the expected lines
                result.Locations.Count.Should().Be(expectedLines.Count);
                foreach (var location in result.Locations)
                {
<<<<<<< HEAD
                    location.PhysicalLocation.ArtifactLocation.Uri.OriginalString.Should().BeEquivalentTo(fileName);
                    var line = location.PhysicalLocation.Region.StartLine;

                    // Verify line is expected, and remove from the collection
                    expectedLines.Contains(line).Should().BeTrue();
                    expectedLines.Remove(line);
=======
                    result.Locations.First().PhysicalLocation.ArtifactLocation.Uri.OriginalString.Should().BeEquivalentTo("SQLServerAuditingSettings.json");
                    result.Locations.First().PhysicalLocation.ArtifactLocation.UriBaseId.Should().BeEquivalentTo(SarifReportWriter.UriBaseIdString);
                }
                else
                {
                    Assert.Fail("Unexpected result found.");
                }

                result.Level.Should().Be(FailureLevel.Error);
            }
        }

        [TestMethod]
        public void AnalyzeDirectory_WithSubDirectoriesTests()
        {
            // arrange
            string targetDirectory = Path.Combine(Directory.GetCurrentDirectory(), "repo");

            // act
            var memStream = new MemoryStream();
            using (var writer = SetupWriter(memStream, targetDirectory))
            {
                var analyzer = TemplateAnalyzer.Create();
                var templateFilePath = new FileInfo(Path.Combine(targetDirectory, "RedisCache.json"));
                var results = analyzer.AnalyzeTemplate(
                    template: ReadTemplate("RedisCache.badtemplate"),
                    parameters: null,
                    templateFilePath: templateFilePath.FullName);
                writer.WriteResults(results, (FileInfoBase)templateFilePath);

                var templateFilePathInSubFolder = new FileInfo(Path.Combine(targetDirectory, "subfolder", "SQLServerAuditingSettings.json"));
                results = analyzer.AnalyzeTemplate(
                    template: ReadTemplate("SQLServerAuditingSettings.badtemplate"),
                    parameters: null,
                    templateFilePath: templateFilePathInSubFolder.FullName);
                writer.WriteResults(results, (FileInfoBase)templateFilePathInSubFolder);
            }

            // assert
            SarifLog sarifLog = JsonConvert.DeserializeObject<SarifLog>(ASCIIEncoding.UTF8.GetString(memStream.ToArray()));
            sarifLog.Should().NotBeNull();

            Run run = sarifLog.Runs.First();
            run.Tool.Driver.Rules.Count.Should().Be(2);
            run.Tool.Driver.Rules.Any(r => r.Id.Equals("TA-000022")).Should().Be(true);
            run.Tool.Driver.Rules.Any(r => r.Id.Equals("TA-000028")).Should().Be(true);
            run.OriginalUriBaseIds.Count.Should().Be(1);
            run.OriginalUriBaseIds["ROOTPATH"].Uri.Should().Be(new Uri(targetDirectory, UriKind.Absolute));

            run.Results.Count.Should().Be(9);
            foreach (Result result in run.Results)
            {
                if (result.RuleId == "TA-000022")
                {
                    result.Locations.First().PhysicalLocation.ArtifactLocation.Uri.OriginalString.Should().BeEquivalentTo("RedisCache.json");
                    result.Locations.First().PhysicalLocation.ArtifactLocation.UriBaseId.Should().BeEquivalentTo(SarifReportWriter.UriBaseIdString);
                }
                else if (result.RuleId == "TA-000028")
                {
                    result.Locations.First().PhysicalLocation.ArtifactLocation.Uri.OriginalString.Should().BeEquivalentTo("subfolder/SQLServerAuditingSettings.json");
                    result.Locations.First().PhysicalLocation.ArtifactLocation.UriBaseId.Should().BeEquivalentTo(SarifReportWriter.UriBaseIdString);
                }
                else
                {
                    Assert.Fail("Unexpected result found.");
                }

                result.Level.Should().Be(FailureLevel.Error);
            }
        }

        [TestMethod]
        public void AnalyzeDirectory_TemplateFileNotInRootPathTests()
        {
            // arrange
            string targetDirectory = Path.Combine(Directory.GetCurrentDirectory(), "repo");
            string anotherTemplateFilePath = Path.Combine(Directory.GetCurrentDirectory(), "anotherRepo", "subfolder", "SQLServerAuditingSettings.json");
            Uri anotherTemplateFileUri = new Uri(anotherTemplateFilePath);

            // act
            var memStream = new MemoryStream();
            using (var writer = SetupWriter(memStream, targetDirectory))
            {
                var analyzer = TemplateAnalyzer.Create();
                var templateFilePath = new FileInfo(Path.Combine(targetDirectory, "RedisCache.json"));
                var results = analyzer.AnalyzeTemplate(
                    template: ReadTemplate("RedisCache.badtemplate"),
                    parameters: null,
                    templateFilePath: templateFilePath.FullName);
                writer.WriteResults(results, (FileInfoBase)templateFilePath);

                var templateFilePathInAnotherPath = new FileInfo(anotherTemplateFilePath);
                results = analyzer.AnalyzeTemplate(
                    template: ReadTemplate("SQLServerAuditingSettings.badtemplate"),
                    parameters: null,
                    templateFilePath: templateFilePathInAnotherPath.FullName);
                writer.WriteResults(results, (FileInfoBase)templateFilePathInAnotherPath);
            }

            // assert
            SarifLog sarifLog = JsonConvert.DeserializeObject<SarifLog>(ASCIIEncoding.UTF8.GetString(memStream.ToArray()));
            sarifLog.Should().NotBeNull();

            Run run = sarifLog.Runs.First();
            run.Tool.Driver.Rules.Count.Should().Be(2);
            run.Tool.Driver.Rules.Any(r => r.Id.Equals("TA-000022")).Should().Be(true);
            run.Tool.Driver.Rules.Any(r => r.Id.Equals("TA-000028")).Should().Be(true);
            run.OriginalUriBaseIds.Count.Should().Be(1);
            run.OriginalUriBaseIds["ROOTPATH"].Uri.Should().Be(new Uri(targetDirectory, UriKind.Absolute));

            run.Results.Count.Should().Be(9);
            foreach (Result result in run.Results)
            {
                if (result.RuleId == "TA-000022")
                {
                    result.Locations.First().PhysicalLocation.ArtifactLocation.Uri.OriginalString.Should().BeEquivalentTo("RedisCache.json");
                    result.Locations.First().PhysicalLocation.ArtifactLocation.UriBaseId.Should().BeEquivalentTo(SarifReportWriter.UriBaseIdString);
                }
                else if (result.RuleId == "TA-000028")
                {
                    // template file is not in scanned directory
                    result.Locations.First().PhysicalLocation.ArtifactLocation.Uri.OriginalString.Should().BeEquivalentTo(anotherTemplateFileUri.AbsoluteUri);
                    result.Locations.First().PhysicalLocation.ArtifactLocation.UriBaseId.Should().BeNull();
>>>>>>> f254f3ce
                }

                // Verify all lines were reported
                expectedLines.Should().BeEmpty();

                // Remove record for rule if all lines have been reported
                if (linesForResult.Count == 0)
                {
                    expectedLinesForRun.Remove(result.RuleId);
                }

                result.Level.Should().Be(FailureLevel.Error);
            }

            // Verify all lines and results were reported
            expectedLinesForRun.Should().BeEmpty();
        }

        private static string ReadTemplate(string templateFileName)
        {
            return File.ReadAllText(Path.Combine("TestTemplates", templateFileName));
        }

        private static SarifReportWriter SetupWriter(Stream stream, string targetDirectory = null)
        {
            var mockFileSystem = new Mock<IFileInfo>();
            mockFileSystem
                .Setup(x => x.Create())
                .Returns(() => stream);
            return new SarifReportWriter(mockFileSystem.Object, targetDirectory);
        }
    }
}<|MERGE_RESOLUTION|>--- conflicted
+++ resolved
@@ -126,19 +126,12 @@
 
             var expectedLinesForRun = new Dictionary<string, (string file, List<List<int>> lines)>
             {
-<<<<<<< HEAD
                 { "TA-000022", ("RedisCache.json", new List<List<int>> {
                     new List<int> { 28 } })
                 },
                 { "TA-000028", ("SQLServerAuditingSettings.json", new List<List<int>> {
                     new List<int> { 146, 147, 148, 148 },
                     new List<int> { 206, 207, 208, 208 } })
-=======
-                if (result.RuleId == "TA-000022")
-                {
-                    result.Locations.First().PhysicalLocation.ArtifactLocation.Uri.OriginalString.Should().BeEquivalentTo("RedisCache.json");
-                    result.Locations.First().PhysicalLocation.ArtifactLocation.UriBaseId.Should().BeEquivalentTo(SarifReportWriter.UriBaseIdString);
->>>>>>> f254f3ce
                 }
             };
 
@@ -159,24 +152,29 @@
                 result.Locations.Count.Should().Be(expectedLines.Count);
                 foreach (var location in result.Locations)
                 {
-<<<<<<< HEAD
                     location.PhysicalLocation.ArtifactLocation.Uri.OriginalString.Should().BeEquivalentTo(fileName);
+                    location.PhysicalLocation.ArtifactLocation.UriBaseId.Should().BeEquivalentTo(SarifReportWriter.UriBaseIdString);
                     var line = location.PhysicalLocation.Region.StartLine;
 
                     // Verify line is expected, and remove from the collection
                     expectedLines.Contains(line).Should().BeTrue();
                     expectedLines.Remove(line);
-=======
-                    result.Locations.First().PhysicalLocation.ArtifactLocation.Uri.OriginalString.Should().BeEquivalentTo("SQLServerAuditingSettings.json");
-                    result.Locations.First().PhysicalLocation.ArtifactLocation.UriBaseId.Should().BeEquivalentTo(SarifReportWriter.UriBaseIdString);
-                }
-                else
-                {
-                    Assert.Fail("Unexpected result found.");
+                }
+
+                // Verify all lines were reported
+                expectedLines.Should().BeEmpty();
+
+                // Remove record for rule if all lines have been reported
+                if (linesForResult.Count == 0)
+                {
+                    expectedLinesForRun.Remove(result.RuleId);
                 }
 
                 result.Level.Should().Be(FailureLevel.Error);
             }
+
+            // Verify all lines and results were reported
+            expectedLinesForRun.Should().BeEmpty();
         }
 
         [TestMethod]
@@ -290,23 +288,14 @@
                     // template file is not in scanned directory
                     result.Locations.First().PhysicalLocation.ArtifactLocation.Uri.OriginalString.Should().BeEquivalentTo(anotherTemplateFileUri.AbsoluteUri);
                     result.Locations.First().PhysicalLocation.ArtifactLocation.UriBaseId.Should().BeNull();
->>>>>>> f254f3ce
-                }
-
-                // Verify all lines were reported
-                expectedLines.Should().BeEmpty();
-
-                // Remove record for rule if all lines have been reported
-                if (linesForResult.Count == 0)
-                {
-                    expectedLinesForRun.Remove(result.RuleId);
+                }
+                else
+                {
+                    Assert.Fail("Unexpected result found.");
                 }
 
                 result.Level.Should().Be(FailureLevel.Error);
             }
-
-            // Verify all lines and results were reported
-            expectedLinesForRun.Should().BeEmpty();
         }
 
         private static string ReadTemplate(string templateFileName)
