--- conflicted
+++ resolved
@@ -21,11 +21,13 @@
     public class SarifReportWriterE2ETests
     {
         [TestMethod]
-        [DataRow("SQLServerAuditingSettings.json", new int[] { 23, 24, 25 }, new int[] { 43, 44, 45 }, false)]
-        [DataRow("SQLServerAuditingSettings.bicep", new int[] { 14, 15, 16 }, new int[] { 31, 32, 33 }, false)]
-        [DataRow("TemplateWithReference.bicep", new int[] { 14, 15, 16 }, new int[] { 31, 32, 33 }, true)]
-        public void AnalyzeTemplateTests(string template, int[] expectedLinesR1, int[] expectedLinesR2, bool isReferenced)
+        [DataRow("SQLServerAuditingSettings.json", false)]
+        [DataRow("SQLServerAuditingSettings.bicep", false)]
+        [DataRow("TemplateWithReference.bicep", true)]
+        public void AnalyzeTemplateTests(string template, bool isReferenced)
         {
+            var isBicep = template.EndsWith(".bicep");
+
             // arrange
             string targetDirectory = Path.Combine(Directory.GetCurrentDirectory(), "TestTemplates");
             var templateFilePath = new FileInfo(Path.Combine(targetDirectory, template));
@@ -43,15 +45,11 @@
             }
 
             // assert
-<<<<<<< HEAD
-            string ruleId = "TA-000028";
-            var expectedLinesForRun = new List<List<int>> { expectedLinesR1.ToList(), expectedLinesR2.ToList() };
-=======
             var expectedLinesForRun = new Dictionary<string, List<List<int>>>
             {
                 { "TA-000028", new List<List<int>> {
-                        new List<int> { 23, 24, 25 },
-                        new List<int> { 43, 44, 45 }
+                        isBicep ? new List<int> { 14, 15, 16 } : new List<int> { 23, 24, 25 },
+                        isBicep ? new List<int> { 31, 32, 33 } : new List<int> { 43, 44, 45 }
                     }
                 },
                 { "AZR-000186", new List<List<int>> {
@@ -59,23 +57,21 @@
                     }
                 },
                 { "AZR-000187", new List<List<int>> {
-                        new List<int> { 14 },
-                        new List<int> { 34 }
+                        isBicep ? new List<int> { 6 } : new List<int> { 14 },
+                        isBicep ? new List<int> { 23 } : new List<int> { 34 }
                     }
                 },
                 { "AZR-000188", new List<List<int>> {
-                        new List<int> { 14 },
-                        new List<int> { 34 }
-
+                        isBicep ? new List<int> { 6 } : new List<int> { 14 },
+                        isBicep ? new List<int> { 23 } : new List<int> { 34 }
                     }
                 },
                 { "AZR-000189", new List<List<int>> {
-                        new List<int> { 14 },
-                        new List<int> { 34 }
+                        isBicep ? new List<int> { 6 } : new List<int> { 14 },
+                        isBicep ? new List<int> { 23 } : new List<int> { 34 }
                     }
                 }
             };
->>>>>>> 37d0e5c6
 
             string artifactUriString = templateFilePath.Name;
             SarifLog sarifLog = JsonConvert.DeserializeObject<SarifLog>(Encoding.UTF8.GetString(memStream.ToArray()));
@@ -92,17 +88,13 @@
                 expectedLinesForRun.ContainsKey(result.RuleId).Should().BeTrue("Unexpected result found in SARIF");
                 result.Level.Should().Be(FailureLevel.Error);
 
-<<<<<<< HEAD
                 if (isReferenced)
                 {
                     result.AnalysisTarget.Uri.OriginalString.Should().BeEquivalentTo(artifactUriString);
                 }
 
-                var expectedLines = expectedLinesForRun.FirstOrDefault(l => l.Contains(result.Locations.First().PhysicalLocation.Region.StartLine));
-=======
                 var linesForResult = expectedLinesForRun[result.RuleId];
                 var expectedLines = linesForResult.FirstOrDefault(l => l.Contains(result.Locations.First().PhysicalLocation.Region.StartLine));
->>>>>>> 37d0e5c6
                 expectedLines.Should().NotBeNull("There shouldn't be a line number reported outside of the expected lines.");
                 linesForResult.Remove(expectedLines);
 
@@ -224,20 +216,12 @@
                     file: firstTemplate,
                     uriBase: SarifReportWriter.UriBaseIdString,
                     lines: new List<List<int>> {
-<<<<<<< HEAD
                         new List<int> { firstTemplateLine }
-=======
-                        new List<int> { 20 }
-
->>>>>>> 37d0e5c6
                     })
                 },
                 { "TA-000028", (
                     file: expectedSecondTemplateFilePathInSarif,
                     uriBase: secondTemplateUsesRelativePath ? SarifReportWriter.UriBaseIdString : null,
-<<<<<<< HEAD
-                    lines: secondTemplateLines)
-=======
                     lines: new List<List<int>> {
                         new List<int> { 23, 24, 25 },
                         new List<int> { 43, 44, 45 }
@@ -287,7 +271,6 @@
                         new List<int> { 14 },
                         new List<int> { 34 }
                     })
->>>>>>> 37d0e5c6
                 }
             };
 
