﻿// Copyright (c) Microsoft Corporation.
// Licensed under the MIT License.

using System;
using System.Collections.Generic;
using System.Reflection;
using Microsoft.Azure.Templates.Analyzer.Types;
using Microsoft.VisualStudio.TestTools.UnitTesting;
using Newtonsoft.Json;
using Newtonsoft.Json.Linq;

namespace Microsoft.Azure.Templates.Analyzer.Utilities.UnitTests
{
    [TestClass]
    public class JsonLineNumberResolverTests
    {
        #region Test Template Context

        private readonly TemplateContext templateContext = new TemplateContext
        {
            OriginalTemplate = JObject.Parse(
            @"{
                ""$schema"": ""https://schema.management.azure.com/schemas/2019-04-01/deploymentTemplate.json#"",
                ""parameters"": {
                    ""parameter1"": {
                        ""type"": ""integer"",
                        ""minValue"": 0
                    }
                },
                ""resources"": [
                    {
                        ""type"": ""Microsoft.ResourceProvider/resource0"",
                        ""properties"": {
                            ""somePath"": ""someValue"",
                            ""anotherProperty"": true
                        },
                        ""copy"": {
                            ""name"": ""copyLoop"",
                            ""count"": 2
                        }
                    },
                    {
                        ""type"": ""Microsoft.ResourceProvider/resource1"",
                        ""properties"": {
                            ""somePath"": ""someValue""
                        }
                    }
                ]
            }"),

            ExpandedTemplate = JObject.Parse(
            @"{
                ""$schema"": ""https://schema.management.azure.com/schemas/2019-04-01/deploymentTemplate.json#"",
                ""parameters"": {
                    ""parameter1"": {
                        ""type"": ""integer"",
                        ""minValue"": 0
                    }
                },
                ""resources"": [
                    {
                        ""type"": ""Microsoft.ResourceProvider/resource0"",
                        ""properties"": {
                            ""somePath"": ""someValue"",
                            ""anotherProperty"": true
                        },
                        ""copy"": {
                            ""name"": ""copyLoop"",
                            ""count"": 2
                        },
                        ""anExpandedProperty"": ""anExpandedValue""
                    },
                    {
                        ""type"": ""Microsoft.ResourceProvider/resource1"",
                        ""properties"": {
                            ""somePath"": ""someValue""
                        }
                    },
                    {
                        ""type"": ""Microsoft.ResourceProvider/resource0"",
                        ""properties"": {
                            ""somePath"": ""someValue"",
                            ""anotherProperty"": true
                        },
                        ""copy"": {
                            ""name"": ""copyLoop"",
                            ""count"": 2
                        }
                    },
                    {
                        ""type"": ""Microsoft.ResourceProvider/badResource"",
                        ""copy"": {
                            ""name"": ""missingSourceCopyInOriginal"",
                            ""count"": 2
                        }
                    },
                    {
                        ""type"": ""Microsoft.ResourceProvider/ExtraResourceInExpandedTemplate"",
                    }
                ]
            }")
        };

        #endregion

        public static IReadOnlyList<object[]> TestScenarios { get; } = new List<object[]>
        {
            // Test data for test ResolveLineNumber_ReturnsCorrectLineNumber.
            // Index one is for parameter 'path'.
            // Index two (a sub-array) is for parameter 'pathInOrginalTemplate'.
            // Index three is the test display name.  This is just so GetDisplayName() can do a lookup and is not used in the test.
            new object[] { "resources[0].properties.somePath", new object[] { "resources", 0, "properties", "somePath" }, "Path matches original template exactly" },
            new object[] { "parameters.parameter1.maxValue", new object[] { "parameters", "parameter1" }, "Beginning of path matches original template parameters, but has missing property" },
            new object[] { "resources[0].anExpandedProperty", new object[] { "resources", 0 }, "Beginning of path matches original template resources array, but has missing property" },
            new object[] { "resources[2].properties.anotherProperty", new object[] { "resources", 0, "properties", "anotherProperty" }, "Path is in a copied resource" },
            new object[] { "resources[2].properties.missingProperty", new object[] { "resources", 0, "properties" }, "Path is in a copied resource and has missing property" },
            new object[] { "resources[0].resources[0].someProperty", new object[] { }, "Path goes to a resource that's been copied into another resource from expansion (not implementd yet)" },
            new object[] { "resources[2].resources[0].someProperty", new object[] { }, "Path goes to a resource that's been copied into another resource that was also copied in expansion (not implementd yet)" }
        }.AsReadOnly();

        // Just returns the element in the last index of the array from TestScenarios
        public static string GetDisplayName(MethodInfo _, object[] data) => (string)data[^1];

        [DataTestMethod]
        [DynamicData(nameof(TestScenarios), DynamicDataDisplayName = nameof(GetDisplayName))]
        public void ResolveLineNumber_ReturnsCorrectLineNumber(string path, object[] pathInOrginalTemplate, string _)
        {
            // Resolve line number
            var resolvedLineNumber = new JsonLineNumberResolver(templateContext)
                .ResolveLineNumber(path);

            // Get expected line number
            var tokenInOriginalTemplate = templateContext.OriginalTemplate;
            foreach (var pathSegment in pathInOrginalTemplate)
            {
                tokenInOriginalTemplate = tokenInOriginalTemplate[pathSegment];
            }

            var expectedLineNumber = (tokenInOriginalTemplate as IJsonLineInfo).LineNumber;
            Assert.AreEqual(expectedLineNumber, resolvedLineNumber);
        }

        [DataTestMethod]
        [DataRow("MissingFirstChild.any.other.path", DisplayName = "First child in path not found")]
        [DataRow("resources[4].type", DisplayName = "Extra resource")]
        [DataRow("resources[3].type", DisplayName = "Extra copied resource with missing source copy loop")]
        public void ResolveLineNumber_UnableToFindEquivalentLocationInOriginal_Returns0(string path)
        {
            Assert.AreEqual(
                0,
                new JsonLineNumberResolver(templateContext)
                .ResolveLineNumber(path));
        }

        [TestMethod]
        [ExpectedException(typeof(ArgumentNullException))]
        public void ResolveLineNumber_PathIsNull_ThrowsException()
        {
            new JsonLineNumberResolver(templateContext)
                .ResolveLineNumber(null);
        }

        [TestMethod]
        [ExpectedException(typeof(ArgumentNullException))]
        public void ResolveLineNumber_OriginalTemplateIsNull_ThrowsException()
        {
            new JsonLineNumberResolver(
                new TemplateContext
                {
                    OriginalTemplate = null,
                    ExpandedTemplate = templateContext.ExpandedTemplate
                })
                .ResolveLineNumber("path");
        }

        [TestMethod]
        [ExpectedException(typeof(ArgumentNullException))]
<<<<<<< HEAD
        public void ResolveLineNumberForOriginalTemplate_ExpandedTemplateIsNullAndPathContainsResourcesArray_ThrowsException()
=======
        public void ResolveLineNumber_ExpandedTemplateIsNullForScenario3_ThrowsException()
        {
            new JsonLineNumberResolver(
                new TemplateContext
                {
                    OriginalTemplate = templateContext.OriginalTemplate,
                    ExpandedTemplate = null
                })
                .ResolveLineNumber("resources[2]");
        }

        [TestMethod]
        public void ResolveLineNumber_ExpandedTemplateIsNullForScenario1or2_ReturnsLineNumber()
>>>>>>> 21f1da99
        {
            new JsonLineNumberResolver(
                new TemplateContext
                {
                    OriginalTemplate = templateContext.OriginalTemplate,
                    ExpandedTemplate = null
                })
                .ResolveLineNumber("parameters.missingParameter");
        }

        [TestMethod]
<<<<<<< HEAD
        public void ResolveLineNumberForOriginalTemplate_ExpandedTemplateIsNullAndPathDoesNotContainResourcesArray_ReturnsLineNumber()
=======
        [ExpectedException(typeof(ArgumentNullException))]
        public void Constructor_NullTemplateContext_ThrowsException()
>>>>>>> 21f1da99
        {
            new JsonLineNumberResolver(null);
        }
    }
}<|MERGE_RESOLUTION|>--- conflicted
+++ resolved
@@ -175,10 +175,7 @@
 
         [TestMethod]
         [ExpectedException(typeof(ArgumentNullException))]
-<<<<<<< HEAD
-        public void ResolveLineNumberForOriginalTemplate_ExpandedTemplateIsNullAndPathContainsResourcesArray_ThrowsException()
-=======
-        public void ResolveLineNumber_ExpandedTemplateIsNullForScenario3_ThrowsException()
+        public void ResolveLineNumber_ExpandedTemplateIsNullAndPathContainsResourcesArray_ThrowsException()
         {
             new JsonLineNumberResolver(
                 new TemplateContext
@@ -190,8 +187,7 @@
         }
 
         [TestMethod]
-        public void ResolveLineNumber_ExpandedTemplateIsNullForScenario1or2_ReturnsLineNumber()
->>>>>>> 21f1da99
+        public void ResolveLineNumber_ExpandedTemplateIsNullAndPathDoesNotContainResourcesArray_ReturnsLineNumber()
         {
             new JsonLineNumberResolver(
                 new TemplateContext
@@ -203,12 +199,8 @@
         }
 
         [TestMethod]
-<<<<<<< HEAD
-        public void ResolveLineNumberForOriginalTemplate_ExpandedTemplateIsNullAndPathDoesNotContainResourcesArray_ReturnsLineNumber()
-=======
         [ExpectedException(typeof(ArgumentNullException))]
         public void Constructor_NullTemplateContext_ThrowsException()
->>>>>>> 21f1da99
         {
             new JsonLineNumberResolver(null);
         }
