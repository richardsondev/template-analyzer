﻿// Copyright (c) Microsoft Corporation.
// Licensed under the MIT License.

using System;
using System.Collections;
using System.Collections.Generic;
using System.Linq;
using Microsoft.Azure.Templates.Analyzer.RuleEngines.JsonEngine.Expressions;
using Microsoft.Azure.Templates.Analyzer.RuleEngines.JsonEngine.Schemas;
using Microsoft.Azure.Templates.Analyzer.Types;

namespace Microsoft.Azure.Templates.Analyzer.RuleEngines.JsonEngine
{
    /// <inheritdoc/>
    internal class JsonRuleEvaluation : IEvaluation
    {
        private IEnumerable<IEvaluation> evaluationsEvaluatedTrue;
        private IEnumerable<IEvaluation> evaluationsEvaluatedFalse;

        private IEnumerable<IEvaluation> evaluations;
        private IResult directResult;

        private List<IEvaluation> cachedEvaluations;

        /// <summary>
        /// Gets or sets the JSON rule this evaluation is for.
        /// </summary>
        internal RuleDefinition RuleDefinition { get; set; }

        /// <inheritdoc/>
        public string RuleId => RuleDefinition.Id;

        /// <inheritdoc/>
<<<<<<< HEAD
        public string RuleShortDescription => RuleDefinition.ShortDescription;

        /// <inheritdoc/>
        public string RuleFullDescription => RuleDefinition.FullDescription;
=======
        public string RuleName => RuleDefinition.Name;

        /// <inheritdoc/>
        public string RuleDescription => RuleDefinition.Description;
>>>>>>> 5cc567de

        /// <inheritdoc/>
        public string Recommendation => RuleDefinition.Recommendation;

        /// <inheritdoc/>
        public string HelpUri => RuleDefinition.HelpUri;

        /// <inheritdoc/>
        public Severity Severity => RuleDefinition.Severity;

        /// <inheritdoc/>
        public string FileIdentifier { get; internal set; }

        /// <inheritdoc/>
        public bool Passed { get; internal set; }

        /// <summary>
        /// Gets the expression associated with this evaluation
        /// </summary>
        internal Expression Expression { get; set; }

        public IResult Result => directResult;

        public IEnumerable<IEvaluation> Evaluations => cachedEvaluations ??= evaluations.ToList();

        /// <summary>
        /// Whether or not there are any results associated with this <see cref="JsonRuleEvaluation"/>.
        /// </summary>
        /// <returns>True if there is a result in this <see cref="JsonRuleEvaluation"/> or in any sub-<see cref="JsonRuleEvaluation"/>.
        /// False otherwise.</returns>
        public bool HasResults => Result != null || Evaluations.Any(e => e.HasResults);

        /// <summary>
        /// Gets the collections of evaluations evaluated to true from this evaluation.
        /// </summary>
        public IEnumerable<IEvaluation> EvaluationsEvaluatedTrue
        {
            get => evaluationsEvaluatedTrue ??= Evaluations.ToList().FindAll(r => r.Passed);
        }

        /// <summary>
        /// Gets the collections of evaluations evaluated to false from this evaluation.
        /// </summary>
        public IEnumerable<IEvaluation> EvaluationsEvaluatedFalse
        {
            get => evaluationsEvaluatedFalse ??= Evaluations.ToList().FindAll(r => !r.Passed);
        }

        /// <summary>
        /// Creates a <see cref="JsonRuleEvaluation"/> that represents a structured expression.
        /// </summary>
        /// <param name="expression">The expression associated with this evaluation</param>
        /// <param name="passed">Determines whether or not the rule for this evaluation passed.</param>
        /// <param name="evaluations"><see cref="IEnumerable"/> of evaluations.</param>
        public JsonRuleEvaluation(Expression expression, bool passed, IEnumerable<JsonRuleEvaluation> evaluations)
        {
            this.evaluations = evaluations ?? throw new ArgumentNullException(nameof(evaluations));
            (this.Expression, this.Passed, this.directResult) = (expression, passed, null);
        }

        /// <summary>
        /// Creates a <see cref="JsonRuleEvaluation"/> that represents a leaf expression.
        /// </summary>
        /// <param name="expression">The expression associated with this evaluation</param>
        /// <param name="passed">Determines whether or not the rule for this evaluation passed.</param>
        /// <param name="result">The result of a leaf evaluation.</param>
        public JsonRuleEvaluation(Expression expression, bool passed, JsonRuleResult result)
        {
            this.directResult = result ?? throw new ArgumentNullException(nameof(result));
            (this.Expression, this.Passed, this.evaluations) = (expression, passed, Enumerable.Empty<IEvaluation>());
        }
    }
}<|MERGE_RESOLUTION|>--- conflicted
+++ resolved
@@ -31,17 +31,13 @@
         public string RuleId => RuleDefinition.Id;
 
         /// <inheritdoc/>
-<<<<<<< HEAD
+        public string RuleName => RuleDefinition.Name;
+
+        /// <inheritdoc/>
         public string RuleShortDescription => RuleDefinition.ShortDescription;
 
         /// <inheritdoc/>
         public string RuleFullDescription => RuleDefinition.FullDescription;
-=======
-        public string RuleName => RuleDefinition.Name;
-
-        /// <inheritdoc/>
-        public string RuleDescription => RuleDefinition.Description;
->>>>>>> 5cc567de
 
         /// <inheritdoc/>
         public string Recommendation => RuleDefinition.Recommendation;
