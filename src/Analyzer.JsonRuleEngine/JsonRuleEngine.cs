﻿// Copyright (c) Microsoft Corporation.
// Licensed under the MIT License.

using System;
using System.Collections.Generic;
using Microsoft.Azure.Templates.Analyzer.RuleEngines.JsonEngine.Expressions;
using Microsoft.Azure.Templates.Analyzer.RuleEngines.JsonEngine.Schemas;
using Microsoft.Azure.Templates.Analyzer.Types;
using Microsoft.Azure.Templates.Analyzer.Utilities;
using Newtonsoft.Json;

namespace Microsoft.Azure.Templates.Analyzer.RuleEngines.JsonEngine
{
    /// <summary>
    /// Evaluation engine for rules authored in JSON
    /// </summary>
    public class JsonRuleEngine : IRuleEngine
    {
        /// <summary>
        /// Delegate for building an <see cref="ILineNumberResolver"/>
        /// </summary>
        /// <param name="context">The <see cref="TemplateContext"/> being evaluated.</param>
        /// <returns>An <see cref="ILineNumberResolver"/> to resolve line numbers for the given template context.</returns>
        public delegate ILineNumberResolver BuildILineNumberResolver(TemplateContext context);

        private readonly BuildILineNumberResolver BuildLineNumberResolver;
        internal readonly IReadOnlyList<RuleDefinition> RuleDefinitions;

        /// <summary>
        /// Private constructor to enforce use of <see cref="JsonRuleEngine.Create(string, BuildILineNumberResolver)"/> for creating new instances.
        /// </summary>
        private JsonRuleEngine(List<RuleDefinition> rules, BuildILineNumberResolver jsonLineNumberResolverBuilder)
        {
            this.RuleDefinitions = rules;
            this.BuildLineNumberResolver = jsonLineNumberResolverBuilder;
        }

        /// <summary>
        /// Creates an instance of <see cref="JsonRuleEngine"/>.
        /// </summary>
        /// <param name="rawRuleDefinitions">The raw JSON rules to evaluate a template with.</param>
        /// <param name="jsonLineNumberResolverBuilder">A builder to create an <see cref="ILineNumberResolver"/> for mapping JSON paths from a
        /// processed template to the line number of the equivalent location in the original template.</param>
        public static JsonRuleEngine Create(string rawRuleDefinitions, BuildILineNumberResolver jsonLineNumberResolverBuilder)
        {
            if (jsonLineNumberResolverBuilder == null) throw new ArgumentNullException(nameof(jsonLineNumberResolverBuilder));

            try
            {
                return new JsonRuleEngine(ParseRuleDefinitions(rawRuleDefinitions), jsonLineNumberResolverBuilder);
            }
            catch (Exception e)
            {
                throw new JsonRuleEngineException($"Failed to parse rules.", e);
            }
        }

        /// <summary>
        /// Evaluates a template using rules defined in JSON.
        /// </summary>
        /// <param name="templateContext">The template context to evaluate.</param>
        /// <returns>The results of the rules against the template.</returns>
        public IEnumerable<IEvaluation> EvaluateTemplate(TemplateContext templateContext)
        {
            foreach (RuleDefinition rule in RuleDefinitions)
            {
                JsonRuleEvaluation evaluation = rule.Expression.Evaluate(
                    new JsonPathResolver(
                        templateContext.ExpandedTemplate,
                        templateContext.ExpandedTemplate.Path),
                    this.BuildLineNumberResolver(templateContext));

                 evaluation.RuleDefinition = rule;
                 evaluation.FileIdentifier = templateContext.TemplateIdentifier;
                    
                yield return evaluation;
            }
        }

        /// <summary>
        /// Parses <see cref="RuleDefinition"/>s from the provided JSON string.
        /// </summary>
        /// <param name="rawRuleDefinitions">The raw JSON rules to parse.</param>
        /// <returns>A list of <see cref="RuleDefinition"/>s.</returns>
        private static List<RuleDefinition> ParseRuleDefinitions(string rawRuleDefinitions)
        {
            if (rawRuleDefinitions == null) throw new ArgumentNullException(nameof(rawRuleDefinitions));
            if (string.IsNullOrWhiteSpace(rawRuleDefinitions)) throw new ArgumentException("String cannot be only whitespace.", nameof(rawRuleDefinitions));

            List<RuleDefinition> rules;

            try
            {
                rules = JsonConvert.DeserializeObject<List<RuleDefinition>>(rawRuleDefinitions);
            }
            catch (Exception e)
            {
                throw new JsonRuleEngineException("Failed to parse rule definitions.", e);
            }

            string currentRule = null;
            try
            {
                foreach (var rule in rules)
                {
                    currentRule = rule.Name;
                    rule.Expression = rule.ExpressionDefinition.ToExpression();
                }
<<<<<<< HEAD
=======
                catch (Exception e)
                {
                    throw new JsonRuleEngineException($"Failed to parse rule {rule.Id}.", e);
                }

                JsonRuleEvaluation evaluation = ruleExpression.Evaluate(
                    new JsonPathResolver(
                        templateContext.ExpandedTemplate,
                        templateContext.ExpandedTemplate.Path));

                 evaluation.RuleDefinition = rule;
                 evaluation.FileIdentifier = templateContext.TemplateIdentifier;
                    
                yield return evaluation;
>>>>>>> 9cddab59
            }
            catch (Exception e)
            {
                throw new JsonRuleEngineException($"Failed to initialize rule {currentRule}.", e);
            }

            return rules;
        }
    }
}<|MERGE_RESOLUTION|>--- conflicted
+++ resolved
@@ -103,26 +103,9 @@
             {
                 foreach (var rule in rules)
                 {
-                    currentRule = rule.Name;
+                    currentRule = rule.Id;
                     rule.Expression = rule.ExpressionDefinition.ToExpression();
                 }
-<<<<<<< HEAD
-=======
-                catch (Exception e)
-                {
-                    throw new JsonRuleEngineException($"Failed to parse rule {rule.Id}.", e);
-                }
-
-                JsonRuleEvaluation evaluation = ruleExpression.Evaluate(
-                    new JsonPathResolver(
-                        templateContext.ExpandedTemplate,
-                        templateContext.ExpandedTemplate.Path));
-
-                 evaluation.RuleDefinition = rule;
-                 evaluation.FileIdentifier = templateContext.TemplateIdentifier;
-                    
-                yield return evaluation;
->>>>>>> 9cddab59
             }
             catch (Exception e)
             {
