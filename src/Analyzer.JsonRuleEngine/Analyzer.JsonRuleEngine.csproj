--- conflicted
+++ resolved
@@ -7,10 +7,7 @@
   </PropertyGroup>
   
   <ItemGroup>
-<<<<<<< HEAD
-=======
     <PackageReference Include="Microsoft.Extensions.Logging.Abstractions" Version="6.0.1" />
->>>>>>> c72ce2d7
     <PackageReference Include="Newtonsoft.Json" Version="13.0.1" />
   </ItemGroup>
   
