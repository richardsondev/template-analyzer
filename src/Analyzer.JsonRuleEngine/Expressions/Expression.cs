--- conflicted
+++ resolved
@@ -1,12 +1,9 @@
 ﻿// Copyright (c) Microsoft Corporation.
 // Licensed under the MIT License.
 
-<<<<<<< HEAD
 using System;
 using System.Collections.Generic;
 using System.Linq;
-=======
->>>>>>> 70e5dd19
 using Microsoft.Azure.Templates.Analyzer.Types;
 
 namespace Microsoft.Azure.Templates.Analyzer.RuleEngines.JsonEngine.Expressions
@@ -48,9 +45,8 @@
         /// Executes this <c>Expression</c> against a template.
         /// </summary>
         /// <param name="jsonScope">The specific scope to evaluate.</param>
-<<<<<<< HEAD
-        /// <returns>The results of the evaluation.</returns>
-        public IEnumerable<JsonRuleResult> Evaluate(IJsonPathResolver jsonScope)
+        /// <returns>An <c>Evaluation</c> with the results.</returns>
+        public abstract JsonRuleEvaluation Evaluate(IJsonPathResolver jsonScope)
         {
             if (jsonScope == null)
             {
@@ -98,9 +94,5 @@
         /// <param name="jsonScope">The specific scope to evaluate.</param>
         /// <returns>The results of the evaluation.</returns>
         protected abstract JsonRuleResult EvaluateInternal(IJsonPathResolver jsonScope);
-=======
-        /// <returns>An <c>Evaluation</c> with the results.</returns>
-        public abstract JsonRuleEvaluation Evaluate(IJsonPathResolver jsonScope);
->>>>>>> 70e5dd19
     }
 }