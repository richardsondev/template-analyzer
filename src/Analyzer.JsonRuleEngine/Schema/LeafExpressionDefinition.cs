﻿// Copyright (c) Microsoft Corporation.
// Licensed under the MIT License.

using System;
using Microsoft.Azure.Templates.Analyzer.RuleEngines.JsonEngine.Expressions;
using Microsoft.Azure.Templates.Analyzer.RuleEngines.JsonEngine.Operators;
using Microsoft.Azure.Templates.Analyzer.Utilities;
using Newtonsoft.Json;
using Newtonsoft.Json.Linq;

namespace Microsoft.Azure.Templates.Analyzer.RuleEngines.JsonEngine.Schemas
{
    /// <summary>
    /// The schema for leaf expressions in JSON rules.
    /// </summary>
    internal class LeafExpressionDefinition : ExpressionDefinition
    {
        /// <inheritdoc/>
        [JsonProperty(Required = Required.Always)]
        public override string Path { get; set; }

        /// <summary>
        /// Gets or sets the Exists property
        /// </summary>
        [JsonProperty]
        public bool? Exists { get; set; }

        /// <summary>
        /// Gets or sets the HasValue property
        /// </summary>
        [JsonProperty]
        public bool? HasValue { get; set; }

        /// <summary>
        /// Gets or sets the Equals property
        /// </summary>
        [JsonProperty(PropertyName = "equals")]
        public JToken Is { get; set; }

        /// <summary>
        /// Gets or sets the NotEquals property
        /// </summary>
        [JsonProperty]
        public JToken NotEquals { get; set; }

        /// <summary>
        /// Gets or sets the Regex property
        /// </summary>
        [JsonProperty]
        public string Regex { get; set; }

        /// <summary>
        /// Gets or sets the In property
        /// </summary>
        [JsonProperty]
        public JToken In { get; set; }

        /// <summary>
        /// Gets or sets the Less property
        /// </summary>
        [JsonProperty]
        public JToken Less { get; set; }

        /// <summary>
        /// Gets or sets the LessOrEqual property
        /// </summary>
        [JsonProperty]
        public JToken LessOrEqual { get; set; }

        /// <summary>
        /// Gets or sets the Greater property
        /// </summary>
        [JsonProperty]
        public JToken Greater { get; set; }

        /// <summary>
        /// Gets or sets the GreaterOrEqual property
        /// </summary>
        [JsonProperty]
        public JToken GreaterOrEqual { get; set; }

        /// <summary>
        /// Creates a <see cref=" LeafExpression"/> capable of evaluating JSON using the operator specified in the JSON rule.
        /// </summary>
        /// <param name="jsonLineNumberResolver">An <see cref="ILineNumberResolver"/> to
        /// pass to the created <see cref="Expression"/>.</param>
        /// <returns>The LeafExpression.</returns>
        public override Expression ToExpression(ILineNumberResolver jsonLineNumberResolver)
        {
            LeafExpressionOperator leafOperator = null;

            if (this.Exists != null)
            {
                leafOperator = new ExistsOperator(Exists.Value, isNegative: false);
            }
            else if (this.HasValue != null)
            {
                leafOperator = new HasValueOperator(HasValue.Value, isNegative: false);
            }
            else if (this.Is != null || this.NotEquals != null)
            {
                leafOperator = new EqualsOperator(
                    specifiedValue: this.Is ?? this.NotEquals, 
                    isNegative: this.NotEquals != null);
            }
<<<<<<< HEAD
            else if (this.In != null)
            {
                leafOperator = new InOperator(this.In, false);
=======
            else if (this.Regex != null)
            {
                leafOperator = new RegexOperator(Regex);
>>>>>>> d57cce8a
            }

            if (leafOperator != null)
            {
                return new LeafExpression(jsonLineNumberResolver, leafOperator, GetCommonProperties(jsonLineNumberResolver));
            }

            throw new NotImplementedException();
        }

        /// <summary>
        /// Validates the LeafExpressionDefinition for valid syntax
        /// </summary>
        internal override void Validate()
        {
            // Validation for LeafExpression occurs in ExpressionConverter
        }
    }
}<|MERGE_RESOLUTION|>--- conflicted
+++ resolved
@@ -100,18 +100,16 @@
             else if (this.Is != null || this.NotEquals != null)
             {
                 leafOperator = new EqualsOperator(
-                    specifiedValue: this.Is ?? this.NotEquals, 
+                    specifiedValue: this.Is ?? this.NotEquals,
                     isNegative: this.NotEquals != null);
             }
-<<<<<<< HEAD
+            else if (this.Regex != null)
+            {
+                leafOperator = new RegexOperator(Regex);
+            }
             else if (this.In != null)
             {
                 leafOperator = new InOperator(this.In, false);
-=======
-            else if (this.Regex != null)
-            {
-                leafOperator = new RegexOperator(Regex);
->>>>>>> d57cce8a
             }
 
             if (leafOperator != null)
