--- conflicted
+++ resolved
@@ -122,18 +122,12 @@
                 return;
             }
 
-<<<<<<< HEAD
             var lineInfo = jsonObject as IJsonLineInfo;
             var parsingErrorDetails = $"Path '{jsonObject.Path}', line {lineInfo.LineNumber}, position {lineInfo.LinePosition}.";
 
             throw new JsonSerializationException(leafPropertyCount > 1 ?
                 $"Too many expressions specified in evaluation.  Only one is allowed.  {parsingErrorDetails}" :
                 $"Invalid evaluation in JSON.  No expressions are specified (must specify exactly one).  {parsingErrorDetails}");
-=======
-            throw new JsonException(expressionPropertyCount > 1 ?
-                $"Too many expressions specified in evaluation.  Only one is allowed.  Original JSON: {jsonObject}" :
-                $"Invalid evaluation in JSON.  No expressions are specified (must specify exactly one).  Original JSON: {jsonObject}");
->>>>>>> 70e5dd19
         }
 
         /// <summary>
