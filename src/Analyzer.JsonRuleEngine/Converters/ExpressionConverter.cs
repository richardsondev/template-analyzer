--- conflicted
+++ resolved
@@ -74,9 +74,12 @@
                 }
             }
 
-            throw new JsonException(expressionPropertyCount > 1 ? 
-                $"Too many expressions specified in evaluation. Only one is allowed. Original JSON: {jsonObject}" : 
-                $"Invalid evaluation in JSON. No expressions are specified (must specify exactly one). Original JSON: {jsonObject}");
+            var lineInfo = jsonObject as IJsonLineInfo;
+            var parsingErrorDetails = $"Path '{jsonObject.Path}', line {lineInfo.LineNumber}, position {lineInfo.LinePosition}.";
+
+            throw new JsonSerializationException(expressionPropertyCount > 1 ?
+                $"Too many expressions specified in evaluation.  Only one is allowed.  {parsingErrorDetails}" :
+                $"Invalid evaluation in JSON.  No expressions are specified (must specify exactly one).  {parsingErrorDetails}");
         }
 
         internal HashSet<string> GetExpressionJsonPropertyNames()
@@ -98,16 +101,7 @@
                 "anyOf"
             };
 
-<<<<<<< HEAD
-            var lineInfo = jsonObject as IJsonLineInfo;
-            var parsingErrorDetails = $"Path '{jsonObject.Path}', line {lineInfo.LineNumber}, position {lineInfo.LinePosition}.";
-
-            throw new JsonSerializationException(expressionPropertyCount > 1 ?
-                $"Too many expressions specified in evaluation.  Only one is allowed.  {parsingErrorDetails}" :
-                $"Invalid evaluation in JSON.  No expressions are specified (must specify exactly one).  {parsingErrorDetails}");
-=======
             return structuredExpressions;
->>>>>>> 5277fddd
         }
 
         /// <summary>
