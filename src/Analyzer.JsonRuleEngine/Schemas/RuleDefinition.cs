﻿// Copyright (c) Microsoft Corporation.
// Licensed under the MIT License.

using Microsoft.Azure.Templates.Analyzer.RuleEngines.JsonEngine.Expressions;
using Microsoft.Azure.Templates.Analyzer.Types;
using Newtonsoft.Json;

namespace Microsoft.Azure.Templates.Analyzer.RuleEngines.JsonEngine.Schemas
{
    /// <summary>
    /// Represents a rule written in JSON.
    /// </summary>
    internal class RuleDefinition
    {
        /// <summary>
        /// Gets or sets the id of the rule.
        /// </summary>
        [JsonProperty]
        public string Id { get; set; }

        /// <summary>
<<<<<<< HEAD
        /// Gets or sets the short description of the rule.
=======
        /// Gets or sets the name of the rule.
        /// </summary>
        [JsonProperty]
        public string Name { get; set; }

        /// <summary>
        /// Gets or sets the description of the rule.
>>>>>>> 5cc567de
        /// </summary>
        [JsonProperty]
        public string ShortDescription { get; set; }

        /// <summary>
        /// Gets or sets the full description of the rule.
        /// </summary>
        [JsonProperty]
        public string FullDescription { get; set; }

        /// <summary>
        /// Gets or sets the recommendation of the rule.
        /// </summary>
        [JsonProperty]
        public string Recommendation { get; set; }

        /// <summary>
        /// Gets or sets the help uri of the rule.
        /// </summary>
        [JsonProperty]
        public string HelpUri { get; set; }

        /// <summary> 
        /// Gets or sets the severity of the rule. 
        /// </summary> 
        [JsonProperty] 
        public Severity Severity { get; set; } = Severity.Medium;

        /// <summary>
        /// Gets or sets the expression details of the rule.
        /// </summary>
        [JsonProperty(PropertyName = "evaluation")]
        public ExpressionDefinition ExpressionDefinition { get; set; }

        /// <summary>
        /// Gets or sets an <see cref="Expression"/> that can evaluate a template against this rule.
        /// </summary>
        [JsonIgnore]
        internal Expression Expression { get; set; }
    }
}<|MERGE_RESOLUTION|>--- conflicted
+++ resolved
@@ -19,17 +19,13 @@
         public string Id { get; set; }
 
         /// <summary>
-<<<<<<< HEAD
-        /// Gets or sets the short description of the rule.
-=======
         /// Gets or sets the name of the rule.
         /// </summary>
         [JsonProperty]
         public string Name { get; set; }
 
         /// <summary>
-        /// Gets or sets the description of the rule.
->>>>>>> 5cc567de
+        /// Gets or sets the short description of the rule.
         /// </summary>
         [JsonProperty]
         public string ShortDescription { get; set; }
