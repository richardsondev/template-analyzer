--- conflicted
+++ resolved
@@ -57,13 +57,9 @@
             foreach (PowerShellRuleEvaluation evaluation in evaluations)
             {
                 Assert.IsFalse(string.IsNullOrWhiteSpace(evaluation.RuleId));
-<<<<<<< HEAD
+                Assert.IsFalse(string.IsNullOrWhiteSpace(evaluation.RuleName));
                 Assert.IsFalse(string.IsNullOrWhiteSpace(evaluation.RuleShortDescription));
                 Assert.IsFalse(string.IsNullOrWhiteSpace(evaluation.RuleFullDescription));
-=======
-                Assert.IsFalse(string.IsNullOrWhiteSpace(evaluation.RuleName));
-                Assert.IsFalse(string.IsNullOrWhiteSpace(evaluation.RuleDescription));
->>>>>>> 5cc567de
                 Assert.IsFalse(string.IsNullOrWhiteSpace(evaluation.HelpUri));
                 Assert.IsNotNull(evaluation.Recommendation);
                 Assert.IsNotNull(evaluation.Severity);
